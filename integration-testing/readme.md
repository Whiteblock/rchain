# Installing the prerequisites

## Step 1. Install Docker
Follow the instructions on [this page](https://docs.docker.com/install/) for platform specific instalation steps

## Step 2. Python v3.6+
The integration tests run on **Python v3**, which is incompatible with Python v2. 
  
You can test the version of your default python installed on your machine:
```bash
$ python3 --version
``` 

If your version is lower than 3.6 you will have to either install or upgrade your Python 3 version.

### Option 1: Use a package manager
This is the simplest way to do it.

See below (a bit outdated) instructions for a few package managers. 
If you use something else, don't worry, Python 3 should be available for all major package managers. 

See below examples for a few platforms: 
[Debian Linux](https://docs.python-guide.org/starting/install3/linux/), 
[MacOS](https://docs.python-guide.org/starting/install3/osx/), 
[Windows](https://docs.python-guide.org/starting/install3/win/#install3-windows)

## Option 2: Download binaries
Go to https://www.python.org/downloads/ and download the available libraries

## Step 3: Dependencies
Once Python is installed you can run in this directory the following command: 
```bash
$ ./install_dependencies.sh
```

All the dependencies will be installed in the directory `.virtualenv` created in the current directory

You can test the installation like this:
```bash
$ .virtualenv/bin/python --version
Python 3.7.0
```
```bash
$ .virtualenv/bin/python -m pip show pytest docker
Name: pytest
Version: 3.7.1
Summary: pytest: simple powerful testing with Python
...
---
Name: docker
Version: 3.5.0
Summary: A Python library for the Docker Engine API.
...
``` 

<<<<<<< HEAD
## Step 4: Create the rnode docker image
The tests use the docker image `coop.rchain/rnode:latest` as a base image for the docker containers. Docker has to be 
able to get this image. 

When the tests are run against the current source code one should build the docker image and publish it locally. For 
details see [the developer information](https://github.com/rchain/rchain/blob/dev/DEVELOPER.md) 
=======
 ## Step 4: Create the rnode docker image
 The tests use the docker image `coop.rchain/rnode:latest` as a base image for the docker containers. Docker has to be 
 able to get this image. 
 
 When the tests are run against the current source code one should build the docker image and publish it locally. For 
 details see [the developer information](https://github.com/rchain/rchain/blob/dev/DEVELOPER.md) 
 
>>>>>>> e9b3a71c

# Running the tests

## Configuration
The file `pytest.ini` allows some configuration of the test execution. Information about all the available options 
can be found in [pytest.ini reference](https://docs.pytest.org/en/latest/reference.html#ini-options-ref)

## Execution

The tests are run using *pytest*. If you want to have a deep understanding of the whole framework you should check 
[pytest documentation](https://docs.pytest.org/en/latest/contents.html#toc) 

The tests can be run using the bash script 
```bash
$ ./run_tests.sh
```

In order to run only specific tests can specify the test subdir where you want the discovery to start

Examples:
Run the tests for the complete connected network: 
```bash
$ ./run_tests.sh test/test_complete_connected.py
```

You can see all the options available by running
```bash
$ ./run_tests.sh --help
```

To stop after the first failing tests or after N failure you can use `-x` or `--maxfail`
```bash
$ ./run_tests.sh -x
```
```bash
$ ./run_tests.sh --maxfail=3
```

The test discovery starts in the directories specified in the command line. 
If no directory is provided all the tests are run.

If you want to see what tests will be run by a certain command use the parameter `--collect-only`

Examples
```bash
$ ./run_tests.sh --collect-only
```
```bash
$ ./run_tests.sh --collect-only  test/test_star_connected.py
```


# Writing your own tests
## Pytest basics
Bellow is a basic introduction while [here](https://docs.pytest.org/en/latest/) you can see the full pytest documentation.

### Tests
Pytest tests are python functions which take fixtures as parameters.

Example:
```python
def test_one_plus_one():
    assert 1+1==2, "1+1 should equal 2"
    
def test_with_resources(some_resource):
    #...use the fixture some_resource

```

A successful test is a test which doesn't throw any exception. The `assert` statement can be used or `pytest.fail` or
simply an exception can be thrown
 
Note that the second test depends on some_resource. The parameter name has to have a corresponding fixture defined either 
in the test file or in one of the `conftest.py` visible by the current test.

### Fixtures
The fixtures define the setup/teardown logic. They are coroutines that look like this:

```python
@fixture(scope="package")
def some_resource(other_resource):
    #allocate the resource r
    yield r
    #cleanup the resource r

```

The fixture can depend on other fixtures by listing them in the parameter list the same way as the test functions to.

Fixtures have a scope which can be either `function`, `module`, `package` or `session`. If not specified, the default 
scope is `function`.

Fixtures are setup/teardown when the test execution enters/leaves its scope. For example `session` fixture will be setup only once 
at the beginning of the test execution while a `function` scoped fixture will be setup/teardown once for each test function
that depends on it.

## Test writing

### Test organization
The tests are organized in a tree-like structure under the directory `test`. Some subdirectories contain a file named 
`conftest.py` which contains the definitions of the fixtures that are available in that subdirectory.

Fixtures defined in a test subdirectory describe how the test contexts are setup/teardown. The tree structure of 
the tests is organized by fixtures. 

For example under `complete_connected` one can find tests that run on a complete connected network.

#### System fixture
This fixture is a *session* fixture, which means that it's created only once per test session. It is defined in `test/conftes.py`
and contains the elements needed for most tests:

1. config - the command line parameters
2. docker - an instance of a docker client
3. validator_data - contains the path to a tmp bonds file and the corresponding keys from resources/pregenerated-validator-private-public-key-pairs.txt

When this fixture is destroyed it:
1. removes all the docker unused networks and volumes 
2. removes the validator_data file
logs the profiling information for all the fucntions decorated with @profile


#### Package fixtures
The logic for setting up rnode networks are defined in `tools/network.py` as context managers. These are 
used in`conftest.py` and wrapped in a `@pytest.fixture` in order to build a network with the given shape.

This way the setup/teardown logic reused in several places.

### Waiting for conditions
Because simple `sleep`s are unreliable *all* waiting for various conditions is done via calls to wait-for.

The wait utilities are defined in `src/tools/wait.py`.

The key function is `wait_for` which waits for a given condition a certain number of seconds. This function checks 
periodically the condition to see if it is fullfilled.

There are also a predicates which can be used to define various conditions. One can write custom predicates
based on these examples. 

Please note that the predicates should have a readable `__doc__` attribute. 
They `__doc__` is important for debugging the tests because it's printed in the log files during the waiting. 

### File resources
The resources like contracts to be deployed, certificates etc. are stored in the `resources` directory. The code that 
needs access to these resources can access them using the utilities found in  `src/tools/resources.py`

### RNode interface
The file `src/tools/rnode.py` contains utilities for working with node.

### Profiling tests
The file `src/tools/profiling.py` contains the `profile` decorator which can be used to collect profiling information.
The profiling information is printed in the log file at the end of the test execution.

### Mixing fixtures
The file `src/tools/fixture.py` contains tools for parameterizing tests with different fixtures.

```python
@parametrize.cartesian(x=[a, b, c], y=[q,w,e])
def test_network_convergence(x, y):
    #...
```  

Based on this test there will be 9 tests generated, each of them called with one of the elements of the cartesian product
of the two fixture sets.


A similar result can be achieved by creating the 9 tests separately:
```python
def test_network_convergence_a_q(a, q):
    #...
def test_network_convergence_a_w(a, w):
    #...
def test_network_convergence_a_e(a, e):
    #...
def test_network_convergence_b_q(b , q):
    #...
...
```

The difference between the two approaches is the fact that wih `@parametrize.cartesian`, if the fixtures are session, 
package or module scoped, they are setup at the same time. In the above example if a,b,c,q,w,e will all live at the same 
time and might make the tests slow or fail if they use a lot of resources. This is the reason why test_casper_propose_and_deploy 
is not using `@paremetrize.cartesian`.

The second approach is more verbose but you have a finer control over the lifetime of the fixtures and you can control 
the resource usage better.
<|MERGE_RESOLUTION|>--- conflicted
+++ resolved
@@ -53,14 +53,6 @@
 ...
 ``` 
 
-<<<<<<< HEAD
-## Step 4: Create the rnode docker image
-The tests use the docker image `coop.rchain/rnode:latest` as a base image for the docker containers. Docker has to be 
-able to get this image. 
-
-When the tests are run against the current source code one should build the docker image and publish it locally. For 
-details see [the developer information](https://github.com/rchain/rchain/blob/dev/DEVELOPER.md) 
-=======
  ## Step 4: Create the rnode docker image
  The tests use the docker image `coop.rchain/rnode:latest` as a base image for the docker containers. Docker has to be 
  able to get this image. 
@@ -68,7 +60,6 @@
  When the tests are run against the current source code one should build the docker image and publish it locally. For 
  details see [the developer information](https://github.com/rchain/rchain/blob/dev/DEVELOPER.md) 
  
->>>>>>> e9b3a71c
 
 # Running the tests
 
