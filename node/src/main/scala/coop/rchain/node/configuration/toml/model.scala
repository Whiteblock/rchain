--- conflicted
+++ resolved
@@ -49,12 +49,9 @@
     privateKey: Option[String],
     sigAlgorithm: Option[String],
     walletsFile: Option[String],
-<<<<<<< HEAD
+    shardId: Option[String],
     requiredSigs: Option[Int],
     approveGenesisDuration: Option[FiniteDuration],
     approveGenesisInterval: Option[FiniteDuration],
     deployTimestamp: Option[Long]
-=======
-    shardId: Option[String]
->>>>>>> 3edb0eac
 )