package coop.rchain.node

import java.io.File
import java.util.UUID

import scala.concurrent.ExecutionContext

import cats.data._
import cats.implicits._

import coop.rchain.catscontrib.Catscontrib._
import coop.rchain.catscontrib._
import coop.rchain.catscontrib.ski._
import coop.rchain.comm._
import coop.rchain.p2p
import coop.rchain.p2p.Network.KeysStore
import coop.rchain.p2p.effects._
import coop.rchain.rholang.interpreter.Runtime

import monix.eval.Task

class NodeRuntime(conf: Conf) {

  import ApplicativeError_._

  /** Configuration */
  private val host           = conf.fetchHost()
  private val name           = conf.name.toOption.fold(UUID.randomUUID.toString.replaceAll("-", ""))(id)
  private val address        = s"rnode://$name@$host:${conf.port()}"
  private val src            = p2p.NetworkAddress.parse(address).right.get
  private val remoteKeysPath = System.getProperty("user.home") + File.separator + s".$name-rnode-remote.keys"

  /** Run services */
  /** TODO all services should be defined in terms of `nodeProgram` */
  val metricsServer = MetricsServer()

  val http = HttpServer(conf.httpPort())
  http.start()

  val runtime: Runtime = Runtime.create(conf.data_dir(), conf.map_size())

  val grpc = new GrpcServer(ExecutionContext.global, conf.grpcPort(), runtime)
  grpc.start()

  val net = new UnicastNetwork(src, Some(p2p.Network))

  /** Final Effect + helper methods */
  type CommErrT[F[_], A] = EitherT[F, CommError, A]
  type Effect[A]         = CommErrT[Task, A]

  implicit class EitherEffectOps[A](e: Either[CommError, A]) {
    def toEffect: Effect[A] = EitherT[Task, CommError, A](e.pure[Task])
  }
  implicit class TaskEffectOps[A](t: Task[A]) {
    def toEffect: Effect[A] = t.liftM[CommErrT]
  }

  /** Capabilities for Effect */
<<<<<<< HEAD
  implicit val encryptionEffect: Encryption[Task]           = effects.encryption(name)
  implicit val logEffect: Log[Task]                         = effects.log
  implicit val timeEffect: Time[Task]                       = effects.time
  implicit val metricsEffect: Metrics[Task]                 = effects.metrics
  implicit val inMemoryPeerKeysEffect: KeysStore[Task]      = effects.remoteKeysKvs(remoteKeysPath)
  implicit val nodeDiscoveryEffect: NodeDiscovery[Effect]   = effects.nodeDiscovery[Effect](net)
  implicit val transportLayerEffect: TransportLayer[Effect] = effects.transportLayer[Effect](net)

  def addShutdownHook(): Task[Unit] = Task.delay {
=======
  implicit val encryptionEffect: Encryption[Task]        = effects.encryption(name)
  implicit val logEffect: Log[Task]                      = effects.log
  implicit val timeEffect: Time[Task]                    = effects.time
  implicit val metricsEffect: Metrics[Task]              = effects.metrics
  implicit val inMemoryPeerKeysEffect: KeysStore[Task]   = effects.remoteKeysKvs(remoteKeysPath)
  implicit val communicatonEffect: Communication[Effect] = effects.communication[Effect](net)
  implicit val packetHandlerEffect: PacketHandler[Task] = effects.packetHandler[Task]({
    // build your final PartialFunction with Chain of responsobility design pattern >> pf orElse pf2 orElse pf3 ...
    case p => "test".pure[Task]
  })

  def addShutdownHook: Task[Unit] = Task.delay {
>>>>>>> 4f8144ad
    sys.addShutdownHook {
      runtime.store.close()
      metricsServer.stop()
      http.stop()
      grpc.stop()
      net.broadcast(
        DisconnectMessage(ProtocolMessage.disconnect(net.local), System.currentTimeMillis))
      println("Goodbye.")
    }
  }

  val nodeProgram: Effect[Unit] = for {
    _ <- Task.fork(MonadOps.forever(net.receiver[Effect].value.void)).start.toEffect
    _ <- addShutdownHook().toEffect
    _ <- Log[Effect].info(s"Listening for traffic on $address.")
    _ <- if (conf.standalone()) Log[Effect].info(s"Starting stand-alone node.")
        else
          conf.bootstrap.toOption
            .fold[Either[CommError, String]](Left(BootstrapNotProvided))(Right(_))
            .toEffect >>= (addr => p2p.Network.connectToBootstrap[Effect](addr))
    _ <- MonadOps.forever(p2p.Network.findAndConnect[Effect], 0)
  } yield ()

}<|MERGE_RESOLUTION|>--- conflicted
+++ resolved
@@ -56,7 +56,6 @@
   }
 
   /** Capabilities for Effect */
-<<<<<<< HEAD
   implicit val encryptionEffect: Encryption[Task]           = effects.encryption(name)
   implicit val logEffect: Log[Task]                         = effects.log
   implicit val timeEffect: Time[Task]                       = effects.time
@@ -64,22 +63,12 @@
   implicit val inMemoryPeerKeysEffect: KeysStore[Task]      = effects.remoteKeysKvs(remoteKeysPath)
   implicit val nodeDiscoveryEffect: NodeDiscovery[Effect]   = effects.nodeDiscovery[Effect](net)
   implicit val transportLayerEffect: TransportLayer[Effect] = effects.transportLayer[Effect](net)
+  implicit val packetHandlerEffect: PacketHandler[Task] = effects.packetHandler[Task]({
+    // build your final PartialFunction with Chain of responsobility design pattern >> pf orElse pf2 orElse pf3 ...
+    case _ => "test".pure[Task]
+  })
 
   def addShutdownHook(): Task[Unit] = Task.delay {
-=======
-  implicit val encryptionEffect: Encryption[Task]        = effects.encryption(name)
-  implicit val logEffect: Log[Task]                      = effects.log
-  implicit val timeEffect: Time[Task]                    = effects.time
-  implicit val metricsEffect: Metrics[Task]              = effects.metrics
-  implicit val inMemoryPeerKeysEffect: KeysStore[Task]   = effects.remoteKeysKvs(remoteKeysPath)
-  implicit val communicatonEffect: Communication[Effect] = effects.communication[Effect](net)
-  implicit val packetHandlerEffect: PacketHandler[Task] = effects.packetHandler[Task]({
-    // build your final PartialFunction with Chain of responsobility design pattern >> pf orElse pf2 orElse pf3 ...
-    case p => "test".pure[Task]
-  })
-
-  def addShutdownHook: Task[Unit] = Task.delay {
->>>>>>> 4f8144ad
     sys.addShutdownHook {
       runtime.store.close()
       metricsServer.stop()
