package coop.rchain.node

<<<<<<< HEAD
import java.io.{File, PrintWriter}
=======
import java.net.SocketAddress
import java.io.File
>>>>>>> c9bb376a
import java.util.UUID
import io.grpc.{Server, ServerBuilder}

import cats._, cats.data._, cats.implicits._
import coop.rchain.catscontrib._, Catscontrib._, ski._
import coop.rchain.casper.MultiParentCasper
import coop.rchain.casper.protocol.BlockMessage
import coop.rchain.casper.util.ProtoUtil.genesisBlock
import coop.rchain.casper.util.comm.CommUtil.casperPacketHandler
import coop.rchain.comm._, CommError._
import coop.rchain.crypto.codec.Base16
import coop.rchain.crypto.signatures.Ed25519
import coop.rchain.metrics.Metrics
import coop.rchain.p2p
import coop.rchain.p2p.Network.KeysStore
import coop.rchain.p2p.effects._
import coop.rchain.rholang.interpreter.Runtime
import monix.eval.Task
import monix.execution.Scheduler

import scala.io.Source
import scala.util.Try

class NodeRuntime(conf: Conf)(implicit scheduler: Scheduler) {

  implicit class ThrowableOps(th: Throwable) {
    def containsMessageWith(str: String): Boolean =
      if (th.getCause() == null) th.getMessage.contains(str)
      else th.getMessage.contains(str) || th.getCause().containsMessageWith(str)
  }

  import ApplicativeError_._

  /** Configuration */
  private val host           = conf.fetchHost()
  private val name           = conf.name.toOption.fold(UUID.randomUUID.toString.replaceAll("-", ""))(id)
  private val address        = s"rnode://$name@$host:${conf.port()}"
  private val src            = p2p.NetworkAddress.parse(address).right.get
  private val remoteKeysPath = conf.data_dir().resolve("keys").resolve(s"${name}-rnode-remote.keys")
  private val keysPath       = conf.data_dir().resolve("keys").resolve(s"${name}-rnode.keys")
  private val storagePath    = conf.data_dir().resolve("rspace")
  private val storageSize    = conf.map_size()

  /** Final Effect + helper methods */
  type CommErrT[F[_], A] = EitherT[F, CommError, A]
  type Effect[A]         = CommErrT[Task, A]

  implicit class EitherEffectOps[A](e: Either[CommError, A]) {
    def toEffect: Effect[A] = EitherT[Task, CommError, A](e.pure[Task])
  }
  implicit class TaskEffectOps[A](t: Task[A]) {
    def toEffect: Effect[A] = t.liftM[CommErrT]
  }

  /** Capabilities for Effect */
<<<<<<< HEAD
  implicit val encryptionEffect: Encryption[Task]         = effects.encryption(keysPath)
  implicit val logEffect: Log[Task]                       = effects.log
  implicit val timeEffect: Time[Task]                     = effects.time
  implicit val metricsEffect: Metrics[Task]               = effects.metrics
  implicit val inMemoryPeerKeysEffect: KeysStore[Task]    = effects.remoteKeysKvs(remoteKeysPath)
  implicit val nodeDiscoveryEffect: NodeDiscovery[Task]   = effects.nodeDiscovery[Task](net)
  implicit val transportLayerEffect: TransportLayer[Task] = effects.transportLayer[Task](net)

  val bondsFile: Option[File] =
    conf.bondsFile.toOption
      .flatMap(path => {
        val f = new File(path)
        if (f.exists) Some(f)
        else {
          Log[Task].warn(
            s"Specified bonds file $path does not exist. Falling back on generating random validators."
          )
          None
        }
      })

  val genesisBonds: Map[Array[Byte], Int] = bondsFile match {
    case Some(file) =>
      Try {
        Source
          .fromFile(file)
          .getLines()
          .map(line => {
            val Array(pk, stake) = line.trim.split(" ")
            Base16.decode(pk) -> (stake.toInt)
          })
          .toMap
      }.getOrElse({
        Log[Task].warn(
          s"Specified bonds file ${file.getPath} cannot be parsed. Falling back on generating random validators."
        )
        newValidators
      })

    case None => newValidators

  }

  implicit val casperEffect: MultiParentCasper[Effect] = MultiParentCasper.hashSetCasper[Effect](
=======
  implicit val encryptionEffect: Encryption[Task]           = effects.encryption(keysPath)
  implicit val logEffect: Log[Task]                         = effects.log
  implicit val timeEffect: Time[Task]                       = effects.time
  implicit val metricsEffect: Metrics[Task]                 = effects.metrics
  implicit val inMemoryPeerKeysEffect: KeysStore[Task]      = effects.remoteKeysKvs(remoteKeysPath)
  val net                                                   = new UnicastNetwork(src)
  implicit val nodeDiscoveryEffect: NodeDiscovery[Effect]   = effects.nodeDiscovery[Effect](net)
  implicit val transportLayerEffect: TransportLayer[Effect] = effects.transportLayer[Effect](net)
  implicit val casperEffect: MultiParentCasper[Effect] = MultiParentCasper.hashSetCasper[Effect](
    //  TODO: figure out actual validator identities...
    com.google.protobuf.ByteString.copyFrom(Array((scala.util.Random.nextInt(10) + 1).toByte)),
>>>>>>> c9bb376a
    storagePath,
    storageSize,
    genesisBlock(genesisBonds)
  )
  implicit val packetHandlerEffect: PacketHandler[Effect] = effects.packetHandler[Effect](
    casperPacketHandler[Effect]
  )

  case class Resources(grpcServer: Server,
                       metricsServer: MetricsServer,
                       httpServer: HttpServer,
                       runtime: Runtime)

  def aquireResources: Effect[Resources] =
    for {
      runtime <- Runtime.create(storagePath, storageSize).pure[Effect]
      grpcServer <- GrpcServer
                     .acquireServer[Effect](conf.grpcPort(), runtime)
      metricsServer <- MetricsServer.create[Effect](conf.metricsPort())
      httpServer    <- HttpServer(conf.httpPort()).pure[Effect]
    } yield Resources(grpcServer, metricsServer, httpServer, runtime)

  def startResources(resources: Resources): Effect[Unit] =
    for {
      _ <- resources.httpServer.start.toEffect
      _ <- resources.metricsServer.start.toEffect
      _ <- GrpcServer.start[Effect](resources.grpcServer)
    } yield ()

  def clearResources(resources: Resources): Unit = {
    println("Shutting down gRPC server...")
    resources.grpcServer.shutdown()
    println("Shutting down transport layer, broadcasting DISCONNECT")
    net.broadcast(
      DisconnectMessage(ProtocolMessage.disconnect(net.local), System.currentTimeMillis))
    println("Shutting down metrics server...")
    resources.metricsServer.stop()
    println("Shutting down HTTP server....")
    resources.httpServer.stop()
    println("Shutting down interpreter runtime ...")
    resources.runtime.store.close()

    println("Goodbye.")
  }

  def addShutdownHook(resources: Resources): Task[Unit] =
    Task.delay(sys.addShutdownHook(clearResources(resources)))

  private def exit0: Task[Unit] = Task.delay(System.exit(0))

<<<<<<< HEAD
  private def newValidators: Map[Array[Byte], Int] = {
    val numValidators  = conf.numValidators.toOption.getOrElse(5)
    val keys           = Vector.fill(numValidators)(Ed25519.newKeyPair)
    val (_, pubKeys)   = keys.unzip
    val validatorsPath = conf.data_dir().resolve("validators")
    validatorsPath.toFile.mkdir()

    keys.foreach { //create files showing the secret key for each public key
      case (sec, pub) =>
        val sk      = Base16.encode(sec)
        val pk      = Base16.encode(pub)
        val skFile  = validatorsPath.resolve(s"$pk.sk").toFile
        val printer = new PrintWriter(skFile)
        printer.println(sk)
        printer.close()
    }

    val bonds        = pubKeys.zip((1 to numValidators).toVector).toMap
    val genBondsFile = validatorsPath.resolve(s"bonds.txt").toFile

    //create bonds file for editing/future use
    val printer = new PrintWriter(genBondsFile)
    bonds.foreach {
      case (pub, stake) =>
        val pk = Base16.encode(pub)
        Log[Task].info(s"Created validator $pk with bond $stake")
        printer.println(s"$pk $stake")
    }
    printer.close

    bonds
  }

=======
  private def receiveAndDispatch: Effect[Unit] =
    TransportLayer[Effect].receive >>= {
      case None                => ().pure[Effect]
      case Some((socket, msg)) => p2p.Network.dispatch[Effect](socket, msg)
    }

>>>>>>> c9bb376a
  private def unrecoverableNodeProgram: Effect[Unit] =
    for {
      resources <- aquireResources
      _         <- startResources(resources)
      _         <- addShutdownHook(resources).toEffect
      // TODO handle errors on receive (currently ignored)
      _ <- receiveAndDispatch.value.void.forever.executeAsync.start.toEffect
      _ <- Log[Effect].info(s"Listening for traffic on $address.")
      res <- ApplicativeError_[Effect, CommError].attempt(
              if (conf.standalone()) Log[Effect].info(s"Starting stand-alone node.")
              else
                conf.bootstrap.toOption
                  .fold[Either[CommError, String]](Left(BootstrapNotProvided))(Right(_))
                  .toEffect >>= (addr => p2p.Network.connectToBootstrap[Effect](addr)))
      _ <- if (res.isRight) MonadOps.forever(p2p.Network.findAndConnect[Effect], 0)
          else ().pure[Effect]
      _ <- exit0.toEffect
    } yield ()

  def nodeProgram: Effect[Unit] =
    EitherT[Task, CommError, Unit](unrecoverableNodeProgram.value.onErrorHandleWith {
      case th if th.containsMessageWith("Error loading shared library libsodium.so") =>
        Log[Task]
          .error(
            "Libsodium is NOT installed on your system. Please install libsodium (https://github.com/jedisct1/libsodium) and try again.")
      case th =>
        th.getStackTrace().toList.traverse(ste => Log[Task].error(ste.toString))
    } *> exit0.as(Right(())))
}<|MERGE_RESOLUTION|>--- conflicted
+++ resolved
@@ -1,11 +1,7 @@
 package coop.rchain.node
 
-<<<<<<< HEAD
 import java.io.{File, PrintWriter}
-=======
 import java.net.SocketAddress
-import java.io.File
->>>>>>> c9bb376a
 import java.util.UUID
 import io.grpc.{Server, ServerBuilder}
 
@@ -61,14 +57,14 @@
   }
 
   /** Capabilities for Effect */
-<<<<<<< HEAD
-  implicit val encryptionEffect: Encryption[Task]         = effects.encryption(keysPath)
-  implicit val logEffect: Log[Task]                       = effects.log
-  implicit val timeEffect: Time[Task]                     = effects.time
-  implicit val metricsEffect: Metrics[Task]               = effects.metrics
-  implicit val inMemoryPeerKeysEffect: KeysStore[Task]    = effects.remoteKeysKvs(remoteKeysPath)
-  implicit val nodeDiscoveryEffect: NodeDiscovery[Task]   = effects.nodeDiscovery[Task](net)
-  implicit val transportLayerEffect: TransportLayer[Task] = effects.transportLayer[Task](net)
+  implicit val encryptionEffect: Encryption[Task]           = effects.encryption(keysPath)
+  implicit val logEffect: Log[Task]                         = effects.log
+  implicit val timeEffect: Time[Task]                       = effects.time
+  implicit val metricsEffect: Metrics[Task]                 = effects.metrics
+  implicit val inMemoryPeerKeysEffect: KeysStore[Task]      = effects.remoteKeysKvs(remoteKeysPath)
+  val net                                                   = new UnicastNetwork(src)
+  implicit val nodeDiscoveryEffect: NodeDiscovery[Effect]   = effects.nodeDiscovery[Effect](net)
+  implicit val transportLayerEffect: TransportLayer[Effect] = effects.transportLayer[Effect](net)
 
   val bondsFile: Option[File] =
     conf.bondsFile.toOption
@@ -106,19 +102,6 @@
   }
 
   implicit val casperEffect: MultiParentCasper[Effect] = MultiParentCasper.hashSetCasper[Effect](
-=======
-  implicit val encryptionEffect: Encryption[Task]           = effects.encryption(keysPath)
-  implicit val logEffect: Log[Task]                         = effects.log
-  implicit val timeEffect: Time[Task]                       = effects.time
-  implicit val metricsEffect: Metrics[Task]                 = effects.metrics
-  implicit val inMemoryPeerKeysEffect: KeysStore[Task]      = effects.remoteKeysKvs(remoteKeysPath)
-  val net                                                   = new UnicastNetwork(src)
-  implicit val nodeDiscoveryEffect: NodeDiscovery[Effect]   = effects.nodeDiscovery[Effect](net)
-  implicit val transportLayerEffect: TransportLayer[Effect] = effects.transportLayer[Effect](net)
-  implicit val casperEffect: MultiParentCasper[Effect] = MultiParentCasper.hashSetCasper[Effect](
-    //  TODO: figure out actual validator identities...
-    com.google.protobuf.ByteString.copyFrom(Array((scala.util.Random.nextInt(10) + 1).toByte)),
->>>>>>> c9bb376a
     storagePath,
     storageSize,
     genesisBlock(genesisBonds)
@@ -169,7 +152,6 @@
 
   private def exit0: Task[Unit] = Task.delay(System.exit(0))
 
-<<<<<<< HEAD
   private def newValidators: Map[Array[Byte], Int] = {
     val numValidators  = conf.numValidators.toOption.getOrElse(5)
     val keys           = Vector.fill(numValidators)(Ed25519.newKeyPair)
@@ -203,14 +185,12 @@
     bonds
   }
 
-=======
   private def receiveAndDispatch: Effect[Unit] =
     TransportLayer[Effect].receive >>= {
       case None                => ().pure[Effect]
       case Some((socket, msg)) => p2p.Network.dispatch[Effect](socket, msg)
     }
 
->>>>>>> c9bb376a
   private def unrecoverableNodeProgram: Effect[Unit] =
     for {
       resources <- aquireResources
