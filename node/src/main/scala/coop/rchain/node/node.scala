--- conflicted
+++ resolved
@@ -17,11 +17,8 @@
 import coop.rchain.p2p.Network.KeysStore
 import coop.rchain.p2p.effects._
 import coop.rchain.rholang.interpreter.Runtime
-<<<<<<< HEAD
-
-=======
+
 import coop.rchain.shared.Resources._
->>>>>>> 659c9ff8
 import monix.eval.Task
 import monix.execution.Scheduler
 import diagnostics.MetricsServer
@@ -31,7 +28,15 @@
 
 class NodeRuntime(conf: Conf)(implicit scheduler: Scheduler) {
 
-<<<<<<< HEAD
+  // Generate certificate if not provided as option or in the data dir
+  if (conf.certificate.toOption.isEmpty
+      && conf.key.toOption.isEmpty
+      && !conf.certificatePath.toFile.exists()) {
+    println(s"No certificate found at path ${conf.certificatePath}")
+    println("Generating a X.509 certificate for the node")
+    CertificateHelper.generate(conf.data_dir().toString)
+  }
+
   if (!conf.certificatePath.toFile.exists()) {
     println(s"Certificate file ${conf.certificatePath} not found")
     System.exit(-1)
@@ -64,15 +69,6 @@
       }
       .map("%02x".format(_))
       .mkString
-=======
-  // Generate certificate if not provided as option or in the data dir
-  if (conf.certificate.toOption.isEmpty
-      && conf.key.toOption.isEmpty
-      && !conf.certificatePath.toFile.exists()) {
-    println(s"No certificate found at path ${conf.certificatePath}")
-    println("Generating a X.509 certificate for the node")
-    CertificateHelper.generate(conf.data_dir().toString)
->>>>>>> 659c9ff8
   }
 
   implicit class ThrowableOps(th: Throwable) {
