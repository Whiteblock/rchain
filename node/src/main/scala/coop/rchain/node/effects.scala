--- conflicted
+++ resolved
@@ -29,11 +29,6 @@
       PublicPrivateKeys(pub, sec)
     }
 
-<<<<<<< HEAD
-    val storePath = System.getProperty("user.home") + File.separator + s".$nodeName-rnode.keys"
-
-=======
->>>>>>> 6ae37bfd
     private def storeToFS: PublicPrivateKeys => Task[Unit] =
       keys =>
         Task
