package coop.rchain.node

import org.rogach.scallop._
import java.util.UUID
import java.net.{InetAddress, NetworkInterface}
import scala.collection.JavaConverters._
import coop.rchain.p2p
import coop.rchain.comm._
import coop.rchain.catscontrib.Capture
import com.typesafe.scalalogging.Logger
import cats._, cats.data._, cats.implicits._
import monix.eval.Task
import monix.execution.Scheduler
import coop.rchain.catscontrib._, Catscontrib._

object TaskContrib {
  implicit class TaskOps[A](task: Task[A])(implicit scheduler: Scheduler) {
    def unsafeRunSync(handle: A => Unit): Unit =
      // TODO this will eventually disappear
      task.coeval.value match {
        case Left(future) => throw new Exception("could not run in sync")
        case Right(a)     => handle(a)
      }
  }
}

final case class Conf(arguments: Seq[String]) extends ScallopConf(arguments) {
  version("RChain Node version 0.1")

  val name =
    opt[String](default = None, short = 'n', descr = "Node name or key.")

  val port =
    opt[Int](default = Some(30304), short = 'p', descr = "Network port to use.")

  val bootstrap =
    opt[String](default = Some("rnode://0f365f1016a54747b384b386b8e85352@216.83.154.106:30012"),
                short = 'b',
                descr = "Bootstrap rnode address for initial seed.")

  val standalone = opt[Boolean](default = Some(false),
                                short = 's',
                                descr = "Start a stand-alone node (no bootstrapping).")

  val host = opt[String](default = None, descr = "Hostname or IP of this node.")

  verify()
}

object Main {
  val logger = Logger("main")

  def whoami(port: Int): Option[InetAddress] = {

    val upnp = new UPnP(port)

    logger.info(s"uPnP: ${upnp.localAddress} -> ${upnp.externalAddress}")

    upnp.localAddress match {
      case Some(addy) => Some(addy)
      case None => {
        val ifaces = NetworkInterface.getNetworkInterfaces.asScala.map(_.getInterfaceAddresses)
        val addresses = ifaces
          .flatMap(_.asScala)
          .map(_.getAddress)
          .toList
          .groupBy(x => x.isLoopbackAddress || x.isLinkLocalAddress || x.isSiteLocalAddress)
        if (addresses.contains(false)) {
          Some(addresses(false).head)
        } else {
          val locals = addresses(true).groupBy(x => x.isLoopbackAddress || x.isLinkLocalAddress)
          if (locals.contains(false)) {
            Some(locals(false).head)
          } else if (locals.contains(true)) {
            Some(locals(true).head)
          } else {
            None
          }
        }
      }
    }
  }

  /** Those instances have no sens whatsoever however we keep them for now
    * to adjust to imperative side of the code base in main. Once p2p.Network
    * gets a monadic API we will remove this and main will run on a single
    * type that binds all possbile efffects
    */
  object TempInstances {
    implicit val eitherCapture: Capture[Either[CommError, ?]] =
      new Capture[Either[CommError, ?]] {
        def capture[A](a: => A): Either[CommError, A] = Right(a)
      }
  }

  def main(args: Array[String]): Unit = {

    import encryption._

    val conf = Conf(args)

    val name = conf.name.toOption match {
      case Some(key) => key
      case None      => UUID.randomUUID.toString.replaceAll("-", "")
    }

    val host = conf.host.toOption match {
      case Some(host) => host
      case None       => whoami(conf.port()).fold("localhost")(_.getHostAddress)
    }

    /** TODO This is using Either for the effect which obviously is a temp solution. Will use
      * proper type once p2p.Network gets a monadic API
      */
    import TempInstances._

    /** This is essentially a final effect that will accumulate all effects from the system */
    type Effect[A] = EitherT[Task, CommError, A]

    implicit class EitherOps[A](e: Either[CommError, A]) {
      def toEffect: Effect[A] = EitherT[Task, CommError, A](e.pure[Task])
    }

<<<<<<< HEAD
    val http = HttpServer(8080)
    http.start

    sys.addShutdownHook {
      http.stop()
      net.disconnect()
      logger.info("Goodbye.")
    }
=======
    val calculateKeys: Effect[PublicPrivateKeys] = for {
      inDb <- keysAvailable[Effect]
      ks   <- if (inDb) fetchKeys[Effect] else generate.pure[Effect]
    } yield ks

    val recipe: Effect[Unit] = for {
      addy <- p2p.NetworkAddress.parse(s"rnode://$name@$host:${conf.port()}").toEffect
      keys <- calculateKeys
    } yield {
      val net = p2p.Network(addy, keys)
      logger.info(s"Listening for traffic on $net.")

      if (!conf.standalone()) {
        conf.bootstrap.toOption.flatMap(p2p.NetworkAddress.parse _ andThen (_.toOption)).foreach {
          address =>
            logger.info(s"Bootstrapping from $address.")
            net.connect(address)
        }
      } else {
        logger.info(s"Starting stand-alone node.")
      }
>>>>>>> 5f518d65

      sys.addShutdownHook {
        net.disconnect
        logger.info("Goodbye.")
      }

      val pauseTime = 5000L
      var lastCount = 0
      while (true) {
        Thread.sleep(pauseTime)
        for (peer <- net.net.findMorePeers(10)) {
          logger.info(s"Possibly new peer: $peer.")
          net.connect(peer)
        }
        val thisCount = net.net.table.peers.size
        if (thisCount != lastCount) {
          lastCount = thisCount
          logger.info(s"Peers: $thisCount.")
        }
      }
    }

    import monix.execution.Scheduler.Implicits.global
    import TaskContrib._
    recipe.value.unsafeRunSync {
      case Right(_) => ()
      case Left(commError) =>
        throw new Exception(commError.toString) // TODO use Show instance instead
    }

  }
}<|MERGE_RESOLUTION|>--- conflicted
+++ resolved
@@ -121,16 +121,9 @@
       def toEffect: Effect[A] = EitherT[Task, CommError, A](e.pure[Task])
     }
 
-<<<<<<< HEAD
     val http = HttpServer(8080)
     http.start
 
-    sys.addShutdownHook {
-      http.stop()
-      net.disconnect()
-      logger.info("Goodbye.")
-    }
-=======
     val calculateKeys: Effect[PublicPrivateKeys] = for {
       inDb <- keysAvailable[Effect]
       ks   <- if (inDb) fetchKeys[Effect] else generate.pure[Effect]
@@ -152,7 +145,6 @@
       } else {
         logger.info(s"Starting stand-alone node.")
       }
->>>>>>> 5f518d65
 
       sys.addShutdownHook {
         net.disconnect
