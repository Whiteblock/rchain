--- conflicted
+++ resolved
@@ -69,13 +69,6 @@
   -b, --bootstrap  <arg>        Bootstrap rnode address for initial seed.
   -c, --certificate  <arg>      Path to node's X.509 certificate file, that is
                                 being used for identification
-<<<<<<< HEAD
-  -d, --data_dir  <arg>         Path to data directory. Defaults to
-                                /var/lib/rnode
-      --deploy-demo             Demo sending some placeholder Deploy operations
-                                to Casper on an existing running node at regular
-                                intervals
-=======
       --data_dir  <arg>         Path to data directory. Defaults to
                                 /var/lib/rnode
       --deploy  <arg>           Deploy a Rholang source file to Casper on an
@@ -90,7 +83,6 @@
   -e, --eval  <arg>             Starts a thin client that will evaluate rholang
                                 in file on a existing running node. See grpcHost
                                 and grpcPort.
->>>>>>> 5de28fad
       --grpc-host  <arg>        Hostname or IP of node on which gRPC service is
                                 running.
   -g, --grpc-port  <arg>        Port used for gRPC API.
@@ -102,10 +94,6 @@
       --map_size  <arg>         Map size (in bytes)
   -m, --metrics-port  <arg>     Port used by metrics API.
   -n, --num-validators  <arg>   Number of validators at genesis.
-<<<<<<< HEAD
-  -p, --port  <arg>             Network port to use. Currently UDP port, will
-                                become TCP port in next release.
-=======
   -p, --port  <arg>             Network port to use.
       --propose                 Force Casper (on an existing running node) to
                                 propose a block based on its accumulated
@@ -115,49 +103,12 @@
                                 existing node. See grpcHost and grpcPort.
       --secret-key  <arg>       Base16 encoding of the Ed25519 private key to
                                 use for signing a proposed block.
->>>>>>> 5de28fad
       --show-block  <arg>       View properties of a block known by Casper on an
                                 existing running node.Output includes: parent
                                 hashes, storage contents of the tuplespace.
   -s, --standalone              Start a stand-alone node (no bootstrapping).
       --help                    Show help message
       --version                 Show version of this program
-<<<<<<< HEAD
-
-Subcommand: diagnostics (alias: d) - Node diagnostics
-      --help   Show help message
-      
-Subcommand: repl - Starts a thin client, that will connect to existing node. See grpcHost and grpcPort.
-      --help   Show help message
-      
-Subcommand: eval - Starts a thin client that will evaluate rholang in file on a existing running node. See grpcHost and grpcPort.
-      --help   Show help message
-
- trailing arguments:
-  file-name (required)
-  
-Subcommand: propose - Force Casper (on an existing running node) to propose a block based on its accumulated deploys. Requires a value of --secret-key to be set.
-  -s, --secret-key  <arg>   Base16 encoding of the Ed25519 private key to use
-                            for signing a proposed block.
-      --help                Show help message    
-```
-
-One thing to remember is that sub command and its option must be placed in the end. For example, you should write 
-
-```shell
-docker run -ti rchain/rnode -g 4040 -p 1080 eval test.rbl  
-```
-
-rather than 
-
-```shell
-docker run -ti rchain/rnode eval test.rbl -g 4040 -p 1080 
-```
-which will raise error like
-```shell
-[scallop] Error: Excess arguments provided: '-g 4040 -p 1080'
-=======
->>>>>>> 5de28fad
 ```
 
 ### 2.1 The Node
