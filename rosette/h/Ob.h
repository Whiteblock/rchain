--- conflicted
+++ resolved
@@ -443,11 +443,7 @@
     // NB(leaf): The heap allocation routines write information into the header
     // that need to be preserved, so any default ctor can't initialize any of
     // our variables. This needs to be fixed.
-<<<<<<< HEAD
-    HeaderBits(){};
-=======
     HeaderBits() {}
->>>>>>> 4c0f5494
     HeaderBits(HeaderBits& hb) { all = hb.all; }
     HeaderBits(int sz) {
         all = 0;
@@ -545,11 +541,7 @@
     static char stringbuf[256];
 
     Ob(InPlace_Constructor*, int);
-<<<<<<< HEAD
-    Ob(InPlace_Constructor*){};
-=======
     Ob(InPlace_Constructor*) {}
->>>>>>> 4c0f5494
 
     Ob(InPlace_Constructor*, pOb meta, pOb parent) {
         ASSIGN(this, meta(), meta);
