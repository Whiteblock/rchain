package coop.rchain.rholang.interpreter

import java.nio.file.{Files, Path}

import cats.Functor
import cats.effect.Sync
import cats.implicits._
import cats.mtl.FunctorTell
import com.google.protobuf.ByteString
import coop.rchain.models.Channel.ChannelInstance.{ChanVar, Quote}
import coop.rchain.models.Expr.ExprInstance.GString
import coop.rchain.models.TaggedContinuation.TaggedCont.ScalaBodyRef
import coop.rchain.models.Var.VarInstance.FreeVar
import coop.rchain.models.rholang.implicits._
import coop.rchain.models._
import coop.rchain.rholang.interpreter.accounting.{CostAccount, CostAccountingAlg}
import coop.rchain.rholang.interpreter.storage.implicits._
import coop.rchain.rspace._
import coop.rchain.rspace.history.Branch
import monix.eval.Task

import scala.collection.immutable

class Runtime private (
    val reducer: Reduce[Task],
    val replayReducer: Reduce[Task],
    val space: ISpace[Channel,
                      BindPattern,
                      ListChannelWithRandom,
                      ListChannelWithRandom,
                      TaggedContinuation],
    val replaySpace: ReplayRSpace[Channel,
                                  BindPattern,
                                  ListChannelWithRandom,
                                  ListChannelWithRandom,
                                  TaggedContinuation],
    var errorLog: ErrorLog,
    val context: Context[Channel, BindPattern, ListChannelWithRandom, TaggedContinuation]) {
  def readAndClearErrorVector(): Vector[Throwable] = errorLog.readAndClearErrorVector()
  def close(): Unit = {
    space.close()
    replaySpace.close()
    context.close()
  }
}

object Runtime {

  type Name      = Par
  type Arity     = Int
  type Remainder = Option[Var]
  type Ref       = Long

  private def introduceSystemProcesses(space: ISpace[Channel,
                                                     BindPattern,
                                                     ListChannelWithRandom,
                                                     ListChannelWithRandom,
                                                     TaggedContinuation],
                                       replaySpace: ISpace[Channel,
                                                           BindPattern,
                                                           ListChannelWithRandom,
                                                           ListChannelWithRandom,
                                                           TaggedContinuation],
                                       processes: immutable.Seq[(Name, Arity, Remainder, Ref)])
    : Seq[Option[(TaggedContinuation, Seq[ListChannelWithRandom])]] =
    processes.map {
      case (name, arity, remainder, ref) =>
        space.install(
          List(Channel(Quote(name))),
          List(
            BindPattern((0 until arity).map[Channel, Seq[Channel]](i => ChanVar(FreeVar(i))),
                        remainder,
                        freeCount = arity)),
          TaggedContinuation(ScalaBodyRef(ref))
        )
        replaySpace.install(
          List(Channel(Quote(name))),
          List(
            BindPattern((0 until arity).map[Channel, Seq[Channel]](i => ChanVar(FreeVar(i))),
                        remainder,
                        freeCount = arity)),
          TaggedContinuation(ScalaBodyRef(ref))
        )
    }

  def create(dataDir: Path, mapSize: Long): Runtime = {

    if (Files.notExists(dataDir)) Files.createDirectories(dataDir)

    val context = Context.create[Channel, BindPattern, ListChannelWithRandom, TaggedContinuation](
      dataDir,
      mapSize
    )

    val space = RSpace.create[Channel,
                              BindPattern,
                              ListChannelWithRandom,
                              ListChannelWithRandom,
                              TaggedContinuation](context, Branch.MASTER)

    val replaySpace = ReplayRSpace.create[Channel,
                                          BindPattern,
                                          ListChannelWithRandom,
                                          ListChannelWithRandom,
                                          TaggedContinuation](context, Branch.REPLAY)

    val errorLog                                  = new ErrorLog()
    implicit val ft: FunctorTell[Task, Throwable] = errorLog

    def dispatchTableCreator(
        space: ISpace[Channel,
                      BindPattern,
                      ListChannelWithRandom,
                      ListChannelWithRandom,
                      TaggedContinuation],
        dispatcher: Dispatch[Task, ListChannelWithRandom, TaggedContinuation]) = Map(
      0L -> SystemProcesses.stdout,
      1L -> SystemProcesses.stdoutAck(space, dispatcher),
      2L -> SystemProcesses.stderr,
      3L -> SystemProcesses.stderrAck(space, dispatcher),
      4L -> SystemProcesses.ed25519Verify(space, dispatcher),
      5L -> SystemProcesses.sha256Hash(space, dispatcher),
      6L -> SystemProcesses.keccak256Hash(space, dispatcher),
      7L -> SystemProcesses.blake2b256Hash(space, dispatcher),
      9L -> SystemProcesses.secp256k1Verify(space, dispatcher)
    )

    def byteName(b: Byte): Par = GPrivate(ByteString.copyFrom(Array[Byte](b)))

    val urnMap: Map[String, Par] = Map("rho:io:stdout" -> byteName(0),
                                       "rho:io:stdoutAck" -> byteName(1),
                                       "rho:io:stderr"    -> byteName(2),
                                       "rho:io:stderrAck" -> byteName(3))

    lazy val dispatchTable: Map[Ref, Seq[ListChannelWithRandom] => Task[Unit]] =
      dispatchTableCreator(space, dispatcher)

    lazy val replayDispatchTable: Map[Ref, Seq[ListChannelWithRandom] => Task[Unit]] =
      dispatchTableCreator(replaySpace, replayDispatcher)

    lazy val dispatcher: Dispatch[Task, ListChannelWithRandom, TaggedContinuation] =
<<<<<<< HEAD
      RholangAndScalaDispatcher.create(space, dispatchTable, costAccountingPure, urnMap)

    lazy val replayDispatcher: Dispatch[Task, ListChannelWithRandom, TaggedContinuation] =
      RholangAndScalaDispatcher.create(replaySpace,
                                       replayDispatchTable,
                                       costAccountingReplay,
                                       urnMap)
=======
      RholangAndScalaDispatcher.create(space, dispatchTable)

    lazy val replayDispatcher: Dispatch[Task, ListChannelWithRandom, TaggedContinuation] =
      RholangAndScalaDispatcher.create(replaySpace, replayDispatchTable)
>>>>>>> 7acc1077

    val procDefs: immutable.Seq[(Name, Arity, Remainder, Ref)] = List(
      (byteName(0), 1, None, 0L),
      (byteName(1), 2, None, 1L),
      (byteName(2), 1, None, 2L),
      (byteName(3), 2, None, 3L),
      (GString("ed25519Verify"), 4, None, 4L),
      (GString("sha256Hash"), 2, None, 5L),
      (GString("keccak256Hash"), 2, None, 6L),
      (GString("blake2b256Hash"), 2, None, 7L),
      (GString("secp256k1Verify"), 4, None, 9L)
    )

    val res: Seq[Option[(TaggedContinuation, Seq[ListChannelWithRandom])]] =
      introduceSystemProcesses(space, replaySpace, procDefs)

    assert(res.forall(_.isEmpty))

    new Runtime(dispatcher.reducer, replayDispatcher.reducer, space, replaySpace, errorLog, context)
  }
}<|MERGE_RESOLUTION|>--- conflicted
+++ resolved
@@ -139,20 +139,10 @@
       dispatchTableCreator(replaySpace, replayDispatcher)
 
     lazy val dispatcher: Dispatch[Task, ListChannelWithRandom, TaggedContinuation] =
-<<<<<<< HEAD
-      RholangAndScalaDispatcher.create(space, dispatchTable, costAccountingPure, urnMap)
+      RholangAndScalaDispatcher.create(space, dispatchTable, urnMap)
 
     lazy val replayDispatcher: Dispatch[Task, ListChannelWithRandom, TaggedContinuation] =
-      RholangAndScalaDispatcher.create(replaySpace,
-                                       replayDispatchTable,
-                                       costAccountingReplay,
-                                       urnMap)
-=======
-      RholangAndScalaDispatcher.create(space, dispatchTable)
-
-    lazy val replayDispatcher: Dispatch[Task, ListChannelWithRandom, TaggedContinuation] =
-      RholangAndScalaDispatcher.create(replaySpace, replayDispatchTable)
->>>>>>> 7acc1077
+      RholangAndScalaDispatcher.create(replaySpace, replayDispatchTable, urnMap)
 
     val procDefs: immutable.Seq[(Name, Arity, Remainder, Ref)] = List(
       (byteName(0), 1, None, 0L),
