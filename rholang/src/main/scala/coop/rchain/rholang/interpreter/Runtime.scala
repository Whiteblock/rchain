package coop.rchain.rholang.interpreter

import java.nio.file.{Files, Path}

import cats.mtl.FunctorTell
import com.google.protobuf.ByteString
import coop.rchain.models.Channel.ChannelInstance.{ChanVar, Quote}
import coop.rchain.models.Expr.ExprInstance.GString
import coop.rchain.models.TaggedContinuation.TaggedCont.ScalaBodyRef
import coop.rchain.models.Var.VarInstance.FreeVar
import coop.rchain.models._
import coop.rchain.models.rholang.implicits._
import coop.rchain.rholang.interpreter.Runtime._
import coop.rchain.rholang.interpreter.storage.implicits._
import coop.rchain.rspace._
import coop.rchain.rspace.history.Branch
import monix.eval.Task

import scala.collection.immutable

class Runtime private (val reducer: Reduce[Task],
                       val replayReducer: Reduce[Task],
                       val space: RhoISpace,
                       val replaySpace: RhoReplayRSpace,
                       var errorLog: ErrorLog,
                       val context: RhoContext) {
  def readAndClearErrorVector(): Vector[Throwable] = errorLog.readAndClearErrorVector()
  def close(): Unit = {
    space.close()
    replaySpace.close()
    context.close()
  }
}

object Runtime {

<<<<<<< HEAD
  type Name      = Par
=======
  type RhoISpace       = CPARK[ISpace]
  type RhoRSpace       = CPARK[RSpace]
  type RhoReplayRSpace = CPARK[ReplayRSpace]

  type RhoIStore  = CPAK[IStore]
  type RhoContext = CPAK[Context]

  private type CPAK[F[_, _, _, _]] =
    F[Channel, BindPattern, ListChannelWithRandom, TaggedContinuation]

  private type CPARK[F[_, _, _, _, _]] =
    F[Channel, BindPattern, ListChannelWithRandom, ListChannelWithRandom, TaggedContinuation]

  type Name      = String
>>>>>>> 694fd208
  type Arity     = Int
  type Remainder = Option[Var]
  type Ref       = Long

  private def introduceSystemProcesses(space: RhoISpace,
                                       replaySpace: RhoISpace,
                                       processes: immutable.Seq[(Name, Arity, Remainder, Ref)])
    : Seq[Option[(TaggedContinuation, Seq[ListChannelWithRandom])]] =
    processes.flatMap {
      case (name, arity, remainder, ref) =>
<<<<<<< HEAD
        space.install(
          List(Channel(Quote(name))),
          List(
            BindPattern((0 until arity).map[Channel, Seq[Channel]](i => ChanVar(FreeVar(i))),
                        remainder,
                        freeCount = arity)),
          TaggedContinuation(ScalaBodyRef(ref))
        )
        replaySpace.install(
          List(Channel(Quote(name))),
          List(
            BindPattern((0 until arity).map[Channel, Seq[Channel]](i => ChanVar(FreeVar(i))),
                        remainder,
                        freeCount = arity)),
          TaggedContinuation(ScalaBodyRef(ref))
=======
        val channels = List(Channel(Quote(GString(name))))
        val patterns = List(
          BindPattern((0 until arity).map[Channel, Seq[Channel]](i => ChanVar(FreeVar(i))),
                      remainder,
                      freeCount = arity))
        val continuation = TaggedContinuation(ScalaBodyRef(ref))
        Seq(
          space.install(channels, patterns, continuation),
          replaySpace.install(channels, patterns, continuation)
>>>>>>> 694fd208
        )
    }

  def create(dataDir: Path, mapSize: Long): Runtime = {

    if (Files.notExists(dataDir)) Files.createDirectories(dataDir)

    val context: RhoContext = Context.create(
      dataDir,
      mapSize
    )

    val space: RhoRSpace = RSpace.create(context, Branch.MASTER)

    val replaySpace: RhoReplayRSpace = ReplayRSpace.create(context, Branch.REPLAY)

    val errorLog                                  = new ErrorLog()
    implicit val ft: FunctorTell[Task, Throwable] = errorLog

    def dispatchTableCreator(
        space: RhoISpace,
        dispatcher: Dispatch[Task, ListChannelWithRandom, TaggedContinuation]) = Map(
      0L -> SystemProcesses.stdout,
      1L -> SystemProcesses.stdoutAck(space, dispatcher),
      2L -> SystemProcesses.stderr,
      3L -> SystemProcesses.stderrAck(space, dispatcher),
      4L -> SystemProcesses.ed25519Verify(space, dispatcher),
      5L -> SystemProcesses.sha256Hash(space, dispatcher),
      6L -> SystemProcesses.keccak256Hash(space, dispatcher),
      7L -> SystemProcesses.blake2b256Hash(space, dispatcher),
      9L -> SystemProcesses.secp256k1Verify(space, dispatcher)
    )

    def byteName(b: Byte): Par = GPrivate(ByteString.copyFrom(Array[Byte](b)))

    val urnMap: Map[String, Par] = Map("rho:io:stdout" -> byteName(0),
                                       "rho:io:stdoutAck" -> byteName(1),
                                       "rho:io:stderr"    -> byteName(2),
                                       "rho:io:stderrAck" -> byteName(3))

    lazy val dispatchTable: Map[Ref, Seq[ListChannelWithRandom] => Task[Unit]] =
      dispatchTableCreator(space, dispatcher)

    lazy val replayDispatchTable: Map[Ref, Seq[ListChannelWithRandom] => Task[Unit]] =
      dispatchTableCreator(replaySpace, replayDispatcher)

    lazy val dispatcher: Dispatch[Task, ListChannelWithRandom, TaggedContinuation] =
      RholangAndScalaDispatcher.create(space, dispatchTable, urnMap)

    lazy val replayDispatcher: Dispatch[Task, ListChannelWithRandom, TaggedContinuation] =
      RholangAndScalaDispatcher.create(replaySpace, replayDispatchTable, urnMap)

    val procDefs: immutable.Seq[(Name, Arity, Remainder, Ref)] = List(
      (byteName(0), 1, None, 0L),
      (byteName(1), 2, None, 1L),
      (byteName(2), 1, None, 2L),
      (byteName(3), 2, None, 3L),
      (GString("ed25519Verify"), 4, None, 4L),
      (GString("sha256Hash"), 2, None, 5L),
      (GString("keccak256Hash"), 2, None, 6L),
      (GString("blake2b256Hash"), 2, None, 7L),
      (GString("secp256k1Verify"), 4, None, 9L)
    )

    val res: Seq[Option[(TaggedContinuation, Seq[ListChannelWithRandom])]] =
      introduceSystemProcesses(space, replaySpace, procDefs)

    assert(res.forall(_.isEmpty))

    new Runtime(dispatcher.reducer, replayDispatcher.reducer, space, replaySpace, errorLog, context)
  }
}<|MERGE_RESOLUTION|>--- conflicted
+++ resolved
@@ -34,9 +34,6 @@
 
 object Runtime {
 
-<<<<<<< HEAD
-  type Name      = Par
-=======
   type RhoISpace       = CPARK[ISpace]
   type RhoRSpace       = CPARK[RSpace]
   type RhoReplayRSpace = CPARK[ReplayRSpace]
@@ -50,8 +47,7 @@
   private type CPARK[F[_, _, _, _, _]] =
     F[Channel, BindPattern, ListChannelWithRandom, ListChannelWithRandom, TaggedContinuation]
 
-  type Name      = String
->>>>>>> 694fd208
+  type Name      = Par
   type Arity     = Int
   type Remainder = Option[Var]
   type Ref       = Long
@@ -62,24 +58,7 @@
     : Seq[Option[(TaggedContinuation, Seq[ListChannelWithRandom])]] =
     processes.flatMap {
       case (name, arity, remainder, ref) =>
-<<<<<<< HEAD
-        space.install(
-          List(Channel(Quote(name))),
-          List(
-            BindPattern((0 until arity).map[Channel, Seq[Channel]](i => ChanVar(FreeVar(i))),
-                        remainder,
-                        freeCount = arity)),
-          TaggedContinuation(ScalaBodyRef(ref))
-        )
-        replaySpace.install(
-          List(Channel(Quote(name))),
-          List(
-            BindPattern((0 until arity).map[Channel, Seq[Channel]](i => ChanVar(FreeVar(i))),
-                        remainder,
-                        freeCount = arity)),
-          TaggedContinuation(ScalaBodyRef(ref))
-=======
-        val channels = List(Channel(Quote(GString(name))))
+        val channels = List(Channel(Quote(name)))
         val patterns = List(
           BindPattern((0 until arity).map[Channel, Seq[Channel]](i => ChanVar(FreeVar(i))),
                       remainder,
@@ -88,7 +67,6 @@
         Seq(
           space.install(channels, patterns, continuation),
           replaySpace.install(channels, patterns, continuation)
->>>>>>> 694fd208
         )
     }
 
