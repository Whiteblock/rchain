/**
  * Sorts the insides of the Par and ESet/EMap of the rholangADT
  *
  * A score tree is recursively built for each term and is used to sort the insides of Par/ESet/EMap.
  * For most terms, the current term type's absolute value based on the Score object is added as a Leaf
  * to the left most branch and the score tree built for the inside terms are added to the right.
  * The Score object is a container of constants that arbitrarily assigns absolute values to term types.
  * The sort order is total as every term type is assigned an unique value in the Score object.
  * For ground types, the appropriate integer representation is used as the base score tree.
  * For var types, the Debruijn level from the normalization is used.
  *
  * In order to sort an term, call [Type]SortMatcher.sortMatch(term)
  * and extract the .term  of the returned ScoredTerm.
  */
package coop.rchain.rholang.interpreter

import cats.{Applicative, ApplicativeError, Functor, MonadError}
import coop.rchain.models.Channel.ChannelInstance._
import coop.rchain.models.Connective.ConnectiveInstance._
import coop.rchain.models.Expr.ExprInstance
import coop.rchain.models.Expr.ExprInstance._
import coop.rchain.models.Var.VarInstance._
import coop.rchain.models._
import coop.rchain.rholang.interpreter.errors.{InterpreterError, SortMatchError}
import implicits._
import cats.implicits._
import coop.rchain.catscontrib._

sealed trait Tree[T] {
  def size: Int
}
case class Leaf[T](item: T) extends Tree[T] {
  def size = 1
}
case class Node[T](children: Seq[Tree[T]]) extends Tree[T] {
  def size: Int = children.map(_.size).sum
}

case class ScoreAtom(value: Either[Int, String]) {
  def compare(that: ScoreAtom): Int =
    (this.value, that.value) match {
      case (Left(i1), Left(i2))   => i1.compare(i2)
      case (Left(_), Right(_))    => -1
      case (Right(_), Left(_))    => 1
      case (Right(s1), Right(s2)) => s1.compare(s2)
    }
}

object ScoreAtom {
  def apply(value: Int): ScoreAtom    = new ScoreAtom(Left(value))
  def apply(value: String): ScoreAtom = new ScoreAtom(Right(value))
}

object Leaf {
  def apply(item: Int)    = new Leaf(ScoreAtom(item))
  def apply(item: String) = new Leaf(ScoreAtom(item))
}

object Leaves {
  // Shortcut to be able to write Leaves(1,2,3) instead of Node(Seq(Leaf(1),Leaf(2),Leaf(3)))
  def apply(children: Int*) = new Node(children.map(a => Leaf(ScoreAtom(a))))
}

object Node {
  // Shortcut to write Node(1, Leaf(1)) instead of Node(Seq(Leaf(ScoreAtom(1)), Leaf(ScoreAtom(1))))
  def apply(left: Int, right: Tree[ScoreAtom]*): Tree[ScoreAtom] =
    new Node(Seq(Leaf(left)) ++ right)
}

// Effectively a tuple that groups the term to its score tree.
case class ScoredTerm[T](term: T, score: Tree[ScoreAtom]) extends Ordered[ScoredTerm[T]] {
  def compare(that: ScoredTerm[T]): Int = {
    def compareScore(s1: Tree[ScoreAtom], s2: Tree[ScoreAtom]): Int =
      (s1, s2) match {
        case (Leaf(a), Leaf(b)) => a.compare(b)
        case (Leaf(_), Node(_)) => -1
        case (Node(_), Leaf(_)) => 1
        case (Node(a), Node(b)) =>
          (a, b) match {
            case (Nil, Nil) => 0
            case (Nil, _)   => -1
            case (_, Nil)   => 1
            case (h1 +: t1, h2 +: t2) =>
              compareScore(h1, h2) match {
                case 0     => compareScore(Node(t1), Node(t2))
                case other => other
              }
          }
      }
    compareScore(this.score, that.score)
  }
}

/**
  * Total order of all terms
  *
  * The general order is ground, vars, arithmetic, comparisons, logical, and then others
  */
object Score {
  // For things that are truly optional
  final val ABSENT = 0

  // Ground types
  final val BOOL    = 1
  final val INT     = 2
  final val STRING  = 3
  final val URI     = 4
  final val PRIVATE = 5
  final val ELIST   = 6
  final val ETUPLE  = 7
  final val ESET    = 8
  final val EMAP    = 9

  // Vars
  final val BOUND_VAR = 50
  final val FREE_VAR  = 51
  final val WILDCARD  = 52

  // Expr
  final val EVAR     = 100
  final val ENEG     = 101
  final val EMULT    = 102
  final val EDIV     = 103
  final val EPLUS    = 104
  final val EMINUS   = 105
  final val ELT      = 106
  final val ELTE     = 107
  final val EGT      = 108
  final val EGTE     = 109
  final val EEQ      = 110
  final val ENEQ     = 111
  final val ENOT     = 112
  final val EAND     = 113
  final val EOR      = 114
  final val EMETHOD  = 115
  final val EBYTEARR = 116

  // Other
  final val QUOTE    = 203
  final val CHAN_VAR = 204

  final val SEND              = 300
  final val RECEIVE           = 301
  final val EVAL              = 302
  final val NEW               = 303
  final val MATCH             = 304
  final val BUNDLE_EQUIV      = 305
  final val BUNDLE_READ       = 306
  final val BUNDLE_WRITE      = 307
  final val BUNDLE_READ_WRITE = 308

  final val CONNECTIVE_NOT = 400
  final val CONNECTIVE_AND = 401
  final val CONNECTIVE_OR  = 402

  final val PAR = 999
}

object BoolSortMatcher {
  def sortMatch(g: GBool): ScoredTerm[GBool] =
    if (g.value) {
      ScoredTerm(g, Leaves(Score.BOOL, 0))
    } else {
      ScoredTerm(g, Leaves(Score.BOOL, 1))
    }
}

object GroundSortMatcher {
  def sortMatch[M[_]](g: ExprInstance)(
      implicit err: MonadError[M, InterpreterError]): M[ScoredTerm[ExprInstance]] =
    g match {
      case gb: GBool   => ScoredTerm(g, BoolSortMatcher.sortMatch(gb).score).pure[M]
      case gi: GInt    => ScoredTerm(g, Leaves(Score.INT, gi.value)).pure[M]
      case gs: GString => ScoredTerm(g, Node(Score.STRING, Leaf(gs.value))).pure[M]
      case gu: GUri    => ScoredTerm(g, Node(Score.URI, Leaf(gu.value))).pure[M]
      case EListBody(gl) =>
        gl.ps.toList
          .traverse(par => ParSortMatcher.sortMatch[M](par))
          .map(pars =>
            ScoredTerm(EListBody(gl.withPs(pars.map(_.term.get))),
                       Node(Score.ELIST, pars.map(_.score): _*)))
      case ETupleBody(gt) =>
        gt.ps.toList
          .traverse(par => ParSortMatcher.sortMatch[M](par))
          .map(pars =>
            ScoredTerm(ETupleBody(gt.withPs(pars.map(_.term.get))),
                       Node(Score.ETUPLE, pars.map(_.score): _*)))
      // Note ESet and EMap rely on the stableness of Scala's sort
      // See https://github.com/scala/scala/blob/2.11.x/src/library/scala/collection/SeqLike.scala#L627
      case ESetBody(gs) =>
        def deduplicate(scoredTerms: Seq[ScoredTerm[Option[Par]]]) =
          scoredTerms.filterNot {
            var set = Set[Par]()
            scoredTerm =>
              {
                val exists = set(scoredTerm.term.get)
                set += scoredTerm.term.get
                exists
              }
          }
        gs.ps.toList
          .traverse(par => ParSortMatcher.sortMatch[M](par))
          .map(_.sorted)
          .map(sortedPars => deduplicate(sortedPars))
          .map(deduplicatedPars =>
            ScoredTerm(ESetBody(gs.withPs(deduplicatedPars.map(_.term.get))),
                       Node(Score.ESET, deduplicatedPars.map(_.score): _*)))
      case EMapBody(gm) =>
        def sortKeyValuePair(kv: KeyValuePair): M[ScoredTerm[KeyValuePair]] =
          for {
            sortedKey   <- ParSortMatcher.sortMatch[M](kv.key)
            sortedValue <- ParSortMatcher.sortMatch[M](kv.value)
          } yield ScoredTerm(KeyValuePair(sortedKey.term, sortedValue.term), sortedKey.score)

        def deduplicateLastWriteWins(scoredTerms: Seq[ScoredTerm[KeyValuePair]]) =
          scoredTerms.reverse.filterNot {
            var set = Set[Par]()
            scoredTerm =>
              {
                val exists = set(scoredTerm.term.key.get)
                set += scoredTerm.term.key.get
                exists
              }
          }.reverse
        gm.kvs.toList
          .traverse(kv => sortKeyValuePair(kv))
          .map(_.sorted)
          .map(sortedPars => deduplicateLastWriteWins(sortedPars))
          .map(deduplicatedPars =>
            ScoredTerm(EMapBody(gm.withKvs(deduplicatedPars.map(_.term))),
                       Node(Score.EMAP, deduplicatedPars.map(_.score): _*)))
<<<<<<< HEAD
      case ByteArray(ba) =>
=======
      case GByteArray(ba) =>
>>>>>>> 4c7f6c7b
        ScoredTerm(g, Node(Score.EBYTEARR, Leaf(ba.toString))).pure[M]
      case _ =>
        ApplicativeError[M, InterpreterError].raiseError(
          SortMatchError("GroundSortMatcher passed unknown Expr instance"))
    }
}

object ExprSortMatcher {
  def sortBinaryOperation[M[_]](p1: Option[Par], p2: Option[Par])(
      implicit err: MonadError[M, InterpreterError])
    : M[Tuple2[ScoredTerm[Option[Par]], ScoredTerm[Option[Par]]]] =
    for {
      p1 <- ParSortMatcher.sortMatch[M](p1)
      p2 <- ParSortMatcher.sortMatch[M](p2)
    } yield (p1, p2)

  def sortMatch[M[_]](e: Expr)(
      implicit err: MonadError[M, InterpreterError]): M[ScoredTerm[Expr]] = {
    def constructExpr(exprInstance: ExprInstance, score: Tree[ScoreAtom]) =
      ScoredTerm(Expr(exprInstance = exprInstance), score)
    e.exprInstance match {
      case ENegBody(en) =>
        ParSortMatcher
          .sortMatch[M](en.p)
          .map(sortedPar =>
            constructExpr(ENegBody(ENeg(sortedPar.term)), Node(Score.ENEG, sortedPar.score)))
      case EVarBody(ev) =>
        VarSortMatcher
          .sortMatch[M](ev.v)
          .map(sortedVar =>
            constructExpr(EVarBody(EVar(sortedVar.term)), Node(Score.EVAR, sortedVar.score)))
      case ENotBody(en) =>
        ParSortMatcher
          .sortMatch[M](en.p)
          .map(sortedPar =>
            constructExpr(ENotBody(ENot(sortedPar.term)), Node(Score.ENOT, sortedPar.score)))
      case EMultBody(em) =>
        sortBinaryOperation[M](em.p1, em.p2).map {
          case (sortedPar1, sortedPar2) =>
            constructExpr(EMultBody(EMult(sortedPar1.term, sortedPar2.term)),
                          Node(Score.EMULT, sortedPar1.score, sortedPar2.score))
        }
      case EDivBody(ed) =>
        sortBinaryOperation[M](ed.p1, ed.p2).map {
          case (sortedPar1, sortedPar2) =>
            constructExpr(EDivBody(EDiv(sortedPar1.term, sortedPar2.term)),
                          Node(Score.EDIV, sortedPar1.score, sortedPar2.score))
        }
      case EPlusBody(ep) =>
        sortBinaryOperation[M](ep.p1, ep.p2).map {
          case (sortedPar1, sortedPar2) =>
            constructExpr(EPlusBody(EPlus(sortedPar1.term, sortedPar2.term)),
                          Node(Score.EPLUS, sortedPar1.score, sortedPar2.score))
        }
      case EMinusBody(em) =>
        sortBinaryOperation[M](em.p1, em.p2).map {
          case (sortedPar1, sortedPar2) =>
            constructExpr(EMinusBody(EMinus(sortedPar1.term, sortedPar2.term)),
                          Node(Score.EMINUS, sortedPar1.score, sortedPar2.score))
        }
      case ELtBody(el) =>
        sortBinaryOperation[M](el.p1, el.p2).map {
          case (sortedPar1, sortedPar2) =>
            constructExpr(ELtBody(ELt(sortedPar1.term, sortedPar2.term)),
                          Node(Score.ELT, sortedPar1.score, sortedPar2.score))
        }
      case ELteBody(el) =>
        sortBinaryOperation[M](el.p1, el.p2).map {
          case (sortedPar1, sortedPar2) =>
            constructExpr(ELteBody(ELte(sortedPar1.term, sortedPar2.term)),
                          Node(Score.ELTE, sortedPar1.score, sortedPar2.score))
        }
      case EGtBody(eg) =>
        sortBinaryOperation[M](eg.p1, eg.p2).map {
          case (sortedPar1, sortedPar2) =>
            constructExpr(EGtBody(EGt(sortedPar1.term, sortedPar2.term)),
                          Node(Score.EGT, sortedPar1.score, sortedPar2.score))
        }
      case EGteBody(eg) =>
        sortBinaryOperation[M](eg.p1, eg.p2).map {
          case (sortedPar1, sortedPar2) =>
            constructExpr(EGteBody(EGte(sortedPar1.term, sortedPar2.term)),
                          Node(Score.EGTE, sortedPar1.score, sortedPar2.score))
        }
      case EEqBody(ee) =>
        sortBinaryOperation[M](ee.p1, ee.p2).map {
          case (sortedPar1, sortedPar2) =>
            constructExpr(EEqBody(EEq(sortedPar1.term, sortedPar2.term)),
                          Node(Score.EEQ, sortedPar1.score, sortedPar2.score))
        }
      case ENeqBody(en) =>
        sortBinaryOperation[M](en.p1, en.p2).map {
          case (sortedPar1, sortedPar2) =>
            constructExpr(ENeqBody(ENeq(sortedPar1.term, sortedPar2.term)),
                          Node(Score.ENEQ, sortedPar1.score, sortedPar2.score))
        }
      case EAndBody(ea) =>
        sortBinaryOperation[M](ea.p1, ea.p2).map {
          case (sortedPar1, sortedPar2) =>
            constructExpr(EAndBody(EAnd(sortedPar1.term, sortedPar2.term)),
                          Node(Score.EAND, sortedPar1.score, sortedPar2.score))
        }
      case EOrBody(eo) =>
        sortBinaryOperation[M](eo.p1, eo.p2).map {
          case (sortedPar1, sortedPar2) =>
            constructExpr(EOrBody(EOr(sortedPar1.term, sortedPar2.term)),
                          Node(Score.EOR, sortedPar1.score, sortedPar2.score))
        }
      case EMethodBody(em) =>
        for {
          args         <- em.arguments.toList.traverse(par => ParSortMatcher.sortMatch[M](par))
          sortedTarget <- ParSortMatcher.sortMatch[M](em.target.get)
        } yield
          constructExpr(
            EMethodBody(em.withArguments(args.map(_.term.get)).withTarget(sortedTarget.term.get)),
            Node(
              Seq(Leaf(Score.EMETHOD), Leaf(em.methodName), sortedTarget.score) ++ args.map(
                _.score))
          )
      case eg =>
        GroundSortMatcher
          .sortMatch[M](eg)
          .map(sortedGround => constructExpr(sortedGround.term, sortedGround.score))
    }
  }
}

object VarSortMatcher {
  def sortMatch[M[_]](varOption: Option[Var])(
      implicit err: ApplicativeError[M, InterpreterError]): M[ScoredTerm[Var]] =
    varOption match {
      case Some(v) =>
        v.varInstance match {
          case BoundVar(level) => ScoredTerm(v, Leaves(Score.BOUND_VAR, level)).pure[M]
          case FreeVar(level)  => ScoredTerm(v, Leaves(Score.FREE_VAR, level)).pure[M]
          case Wildcard(_)     => ScoredTerm(v, Leaves(Score.WILDCARD)).pure[M]
        }
      case None => err.raiseError(SortMatchError("VarSortMatcher was passed None"))
    }
}

object ChannelSortMatcher {
  def sortMatch[M[_]: Functor](channelOption: Option[Channel])(
      implicit err: MonadError[M, InterpreterError]): M[ScoredTerm[Channel]] =
    channelOption match {
      case Some(c) =>
        c.channelInstance match {
          case Quote(par) =>
            ParSortMatcher
              .sortMatch[M](par)
              .map(sortedPar =>
                ScoredTerm(Quote(sortedPar.term.get), Node(Score.QUOTE, sortedPar.score)))
          case ChanVar(par) =>
            VarSortMatcher
              .sortMatch[M](par)
              .map(sortedVar =>
                ScoredTerm(ChanVar(sortedVar.term), Node(Score.CHAN_VAR, sortedVar.score)))
        }
      case None => err.raiseError(SortMatchError("ChannelSortMatcher was passed None"))
    }

}

object SendSortMatcher {
  def sortMatch[M[_]](s: Send)(implicit err: MonadError[M, InterpreterError]): M[ScoredTerm[Send]] =
    for {
      sortedChan <- ChannelSortMatcher.sortMatch[M](s.chan)
      sortedData <- s.data.toList.traverse(ParSortMatcher.sortMatch[M](_))
      sortedSend = Send(
        chan = sortedChan.term,
        data = sortedData.map(_.term.get),
        persistent = s.persistent,
        locallyFree = s.locallyFree,
        connectiveUsed = s.connectiveUsed
      )
      persistentScore = if (s.persistent) 1 else 0
      sendScore = Node(
        Score.SEND,
        Seq(Leaf(persistentScore)) ++ Seq(sortedChan.score) ++ sortedData.map(_.score): _*)
    } yield ScoredTerm(sortedSend, sendScore)
}

object ReceiveSortMatcher {
  def sortBind[M[_]](bind: ReceiveBind)(
      implicit err: MonadError[M, InterpreterError]): M[ScoredTerm[ReceiveBind]] = {
    val patterns = bind.patterns
    val source   = bind.source
    for {
      sortedPatterns <- patterns.toList.traverse(channel =>
                         ChannelSortMatcher.sortMatch[M](channel))
      sortedChannel <- ChannelSortMatcher.sortMatch[M](source)
      sortedRemainder <- bind.remainder match {
                          case s @ Some(_) => {
                            VarSortMatcher
                              .sortMatch[M](s)
                              .map(scoredVar => ScoredTerm(Some(scoredVar.term), scoredVar.score))
                          }
                          case None => ScoredTerm(None, Leaf(Score.ABSENT)).pure[M]
                        }
    } yield
      ScoredTerm(
        ReceiveBind(sortedPatterns.map(_.term), sortedChannel.term, bind.remainder, bind.freeCount),
        Node(Seq(sortedChannel.score) ++ sortedPatterns.map(_.score) ++ Seq(sortedRemainder.score))
      )
  }

  // Used during normalize to presort the binds.
  def preSortBinds[M[_], T](
      binds: Seq[Tuple4[Seq[Channel], Channel, Option[Var], DebruijnLevelMap[T]]])(
      implicit err: MonadError[M, InterpreterError])
    : M[Seq[Tuple2[ReceiveBind, DebruijnLevelMap[T]]]] = {
    val sortedBind = binds.toList
      .traverse {
        case (patterns: Seq[Channel],
              channel: Channel,
              remainder: Option[Var],
              knownFree: DebruijnLevelMap[T]) =>
          sortBind[M](
            ReceiveBind(patterns, channel, remainder, freeCount = knownFree.countNoWildcards))
            .map(sortedBind => ScoredTerm((sortedBind.term, knownFree), sortedBind.score))
      }
      .map(_.sorted)
    sortedBind.map(_.map(_.term))
  }

  // The order of the binds must already be presorted by the time this is called.
  // This function will then sort the insides of the preordered binds.
  def sortMatch[M[_]](r: Receive)(
      implicit err: MonadError[M, InterpreterError]): M[ScoredTerm[Receive]] =
    for {
      sortedBinds     <- r.binds.toList.traverse(bind => sortBind[M](bind))
      persistentScore = if (r.persistent) 1 else 0
      sortedBody      <- ParSortMatcher.sortMatch[M](r.body)
    } yield
      ScoredTerm(
        Receive(sortedBinds.map(_.term),
                sortedBody.term,
                r.persistent,
                r.bindCount,
                r.locallyFree,
                r.connectiveUsed),
        Node(Score.RECEIVE,
             Seq(Leaf(persistentScore)) ++
               sortedBinds.map(_.score) ++ Seq(sortedBody.score): _*)
      )
}

object EvalSortMatcher {
  def sortMatch[M[_]](e: Eval)(implicit err: MonadError[M, InterpreterError]): M[ScoredTerm[Eval]] =
    ChannelSortMatcher
      .sortMatch[M](e.channel)
      .map(sortedChannel =>
        ScoredTerm(Eval(sortedChannel.term), Node(Score.EVAL, sortedChannel.score)))
}

object NewSortMatcher {
  def sortMatch[M[_]: Functor](n: New)(
      implicit err: MonadError[M, InterpreterError]): M[ScoredTerm[New]] =
    ParSortMatcher
      .sortMatch[M](n.p)
      .map(sortedPar =>
        ScoredTerm(New(bindCount = n.bindCount, p = sortedPar.term, locallyFree = n.locallyFree),
                   Node(Score.NEW, Leaf(n.bindCount), sortedPar.score)))
}

object MatchSortMatcher {
  def sortMatch[M[_]](m: Match)(
      implicit err: MonadError[M, InterpreterError]): M[ScoredTerm[Match]] = {
    def sortCase(matchCase: MatchCase): M[ScoredTerm[MatchCase]] =
      for {
        sortedPattern <- ParSortMatcher.sortMatch[M](matchCase.pattern)
        sortedBody    <- ParSortMatcher.sortMatch[M](matchCase.source)
      } yield
        ScoredTerm(MatchCase(sortedPattern.term, sortedBody.term, matchCase.freeCount),
                   Node(Seq(sortedPattern.score) ++ Seq(sortedBody.score)))

    for {
      sortedValue <- ParSortMatcher.sortMatch[M](m.target)
      scoredCases <- m.cases.toList.traverse(sortCase)
    } yield
      ScoredTerm(Match(sortedValue.term, scoredCases.map(_.term), m.locallyFree, m.connectiveUsed),
                 Node(Score.MATCH, Seq(sortedValue.score) ++ scoredCases.map(_.score): _*))
  }
}

object BundleSortMatcher {
  def sortMatch[M[_]: Functor](b: Bundle)(
      implicit err: MonadError[M, InterpreterError]): M[ScoredTerm[Bundle]] = {
    val score: Int = if (b.writeFlag && b.readFlag) {
      Score.BUNDLE_READ_WRITE
    } else if (b.writeFlag && !b.readFlag) {
      Score.BUNDLE_WRITE
    } else if (!b.writeFlag && b.readFlag) {
      Score.BUNDLE_READ
    } else {
      Score.BUNDLE_EQUIV
    }
    ParSortMatcher
      .sortMatch[M](b.body)
      .map(sortedPar => ScoredTerm(b.copy(body = sortedPar.term), Node(score, sortedPar.score)))
  }
}

object ConnectiveSortMatcher {
  def sortMatch[M[_]: Functor: Applicative](c: Connective)(
      implicit err: MonadError[M, InterpreterError]): M[ScoredTerm[Connective]] =
    c.connectiveInstance match {
      case ConnAndBody(cb) =>
        cb.ps.toList
          .traverse(par => ParSortMatcher.sortMatch(par)(err))
          .map(pars =>
            ScoredTerm(Connective(ConnAndBody(cb.withPs(pars.map(_.term.get)))),
                       Node(Score.CONNECTIVE_AND, pars.map(_.score): _*)))
      case ConnOrBody(cb) =>
        cb.ps.toList
          .traverse(par => ParSortMatcher.sortMatch(par)(err))
          .map(pars =>
            ScoredTerm(Connective(ConnOrBody(cb.withPs(pars.map(_.term.get)))),
                       Node(Score.CONNECTIVE_OR, pars.map(_.score): _*)))
      case ConnNotBody(p) =>
        ParSortMatcher
          .sortMatch(p)(err)
          .map(scoredPar =>
            ScoredTerm(Connective(ConnNotBody(scoredPar.term.get)),
                       Node(Score.CONNECTIVE_NOT, scoredPar.score)))
    }
}

object ParSortMatcher {
  def sortMatch[M[_]](parOption: Option[Par])(
      implicit err: MonadError[M, InterpreterError]): M[ScoredTerm[Option[Par]]] =
    parOption match {
      case Some(p) =>
        for {
          sends <- p.sends.toList.traverse(s => SendSortMatcher.sortMatch[M](s)).map(_.sorted)
          receives <- p.receives.toList
                       .traverse(r => ReceiveSortMatcher.sortMatch[M](r))
                       .map(_.sorted)
          exprs   <- p.exprs.toList.traverse(e => ExprSortMatcher.sortMatch[M](e)).map(_.sorted)
          evals   <- p.evals.toList.traverse(e => EvalSortMatcher.sortMatch[M](e)).map(_.sorted)
          news    <- p.news.toList.traverse(n => NewSortMatcher.sortMatch[M](n)).map(_.sorted)
          matches <- p.matches.toList.traverse(m => MatchSortMatcher.sortMatch[M](m)).map(_.sorted)
          bundles <- p.bundles.toList.traverse(b => BundleSortMatcher.sortMatch[M](b)).map(_.sorted)
          connectives <- p.connectives.toList
                          .traverse(c => ConnectiveSortMatcher.sortMatch[M](c))
                          .map(_.sorted)
          ids = p.ids.map(g => ScoredTerm(g, Node(Score.PRIVATE, Leaf(g.id)))).sorted
          sortedPar = Par(
            sends = sends.map(_.term),
            receives = receives.map(_.term),
            exprs = exprs.map(_.term),
            evals = evals.map(_.term),
            news = news.map(_.term),
            matches = matches.map(_.term),
            bundles = bundles.map(_.term),
            connectives = connectives.map(_.term),
            ids = ids.map(_.term),
            locallyFree = p.locallyFree,
            connectiveUsed = p.connectiveUsed
          )
          parScore = Node(
            Score.PAR,
            sends.map(_.score) ++ receives.map(_.score) ++
              exprs.map(_.score) ++ evals.map(_.score) ++ news.map(_.score) ++
              matches.map(_.score) ++ bundles.map(_.score) ++ ids.map(_.score) ++ connectives.map(
              _.score): _*
          )

        } yield ScoredTerm(sortedPar.pure[Option], parScore)

      case None => err.raiseError(SortMatchError("ParSortMatcher was passed None"))
    }
}<|MERGE_RESOLUTION|>--- conflicted
+++ resolved
@@ -229,11 +229,7 @@
           .map(deduplicatedPars =>
             ScoredTerm(EMapBody(gm.withKvs(deduplicatedPars.map(_.term))),
                        Node(Score.EMAP, deduplicatedPars.map(_.score): _*)))
-<<<<<<< HEAD
-      case ByteArray(ba) =>
-=======
       case GByteArray(ba) =>
->>>>>>> 4c7f6c7b
         ScoredTerm(g, Node(Score.EBYTEARR, Leaf(ba.toString))).pure[M]
       case _ =>
         ApplicativeError[M, InterpreterError].raiseError(
