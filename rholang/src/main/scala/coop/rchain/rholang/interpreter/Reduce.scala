--- conflicted
+++ resolved
@@ -254,7 +254,6 @@
             } yield intVal
           case (e: Expr) +: Nil =>
             for {
-<<<<<<< HEAD
               evaled <- evalExpr(e)
               result <- evaled.exprInstance match {
                          case GInt(v) => Task.pure(v)
@@ -262,15 +261,6 @@
                            Task raiseError new Error(
                              "Error: expression didn't evaluate to integer.")
                        }
-=======
-              i1 <- evalToInt(p1.get)
-              i2 <- evalToInt(p2.get)
-            } yield i1 + i2
-          case Expr(EVarBody(EVar(v))) +: Nil =>
-            for {
-              lookup <- eval(v.get)
-              result <- evalToInt(lookup)
->>>>>>> 5cd4cb81
             } yield result
           case _ =>
             Task raiseError new Error("Error: Integer expected, or unimplemented expression.")
