package coop.rchain.rholang.interpreter

import cats.effect.Sync
import cats.implicits._
import cats.{Applicative, FlatMap, Parallel, Eval => _}
import cats.mtl.implicits._
import cats.mtl.{FunctorTell, MonadState}
import com.google.protobuf.ByteString
import coop.rchain.catscontrib.Capture
import coop.rchain.crypto.codec.Base16
import coop.rchain.crypto.hash.Blake2b512Random
import coop.rchain.models.Channel.ChannelInstance
import coop.rchain.models.Channel.ChannelInstance.{ChanVar, Quote}
import coop.rchain.models.Expr.ExprInstance._
import coop.rchain.models.ListChannelWithRandom
import coop.rchain.models.TaggedContinuation.TaggedCont.ParBody
import coop.rchain.models.Var.VarInstance
import coop.rchain.models.Var.VarInstance.{BoundVar, FreeVar, Wildcard}
import coop.rchain.models.rholang.implicits._
import coop.rchain.models.rholang.sort.ordering._
import coop.rchain.models.serialization.implicits._
import coop.rchain.models.{Match, MatchCase, GPrivate => _, _}
import coop.rchain.rholang.interpreter.Substitute._
import coop.rchain.rholang.interpreter.errors._
import coop.rchain.rholang.interpreter.storage.implicits._
import coop.rchain.rspace.Serialize
import coop.rchain.rspace.pure.PureRSpace

import scala.collection.immutable.BitSet
import scala.util.Try
import monix.eval.Coeval

// Notes: Caution, a type annotation is often needed for Env.

/** Reduce is the interface for evaluating Rholang expressions.
  *
  * @tparam M The kind of Monad used for evaluation.
  */
trait Reduce[M[_]] {

  def produce(chan: Quote, data: Seq[Par], persistent: Boolean)(implicit env: Env[Par],
                                                                rand: Blake2b512Random): M[Unit]

  def consume(binds: Seq[(BindPattern, Quote)], body: Par, persistent: Boolean)(
      implicit env: Env[Par],
      rand: Blake2b512Random): M[Unit]

  def eval(par: Par)(implicit env: Env[Par], rand: Blake2b512Random): M[Unit]

  def inj(par: Par)(implicit rand: Blake2b512Random): M[Unit]

  /**
    * Evaluate any top level expressions in @param Par .
    */
  def evalExpr(par: Par)(implicit env: Env[Par]): M[Par]

  def evalExprToPar(expr: Expr)(implicit env: Env[Par]): M[Par]
}

object Reduce {

  class DebruijnInterpreter[M[_], F[_]](
      tupleSpace: PureRSpace[M,
                             Channel,
                             BindPattern,
                             ListChannelWithRandom,
                             ListChannelWithRandom,
                             TaggedContinuation],
      dispatcher: => Dispatch[M, ListChannelWithRandom, TaggedContinuation])(
      implicit parallel: cats.Parallel[M, F],
                                       s: Sync[M],
      fTell: FunctorTell[M, Throwable])
      extends Reduce[M] {

    type Cont[Data, Body] = (Body, Env[Data])

    /**
      * Materialize a send in the store, optionally returning the matched continuation.
      *
      * @param chan  The channel on which data is being sent.
      * @param data  The par objects holding the processes being sent.
      * @param persistent  True if the write should remain in the tuplespace indefinitely.
      * @param env  An environment marking the execution context.
      * @return  An optional continuation resulting from a match in the tuplespace.
      */
    override def produce(chan: Quote, data: Seq[Par], persistent: Boolean)(
        implicit env: Env[Par],
        rand: Blake2b512Random): M[Unit] = {
      // TODO: Handle the environment in the store
      def go(res: Option[(TaggedContinuation, Seq[ListChannelWithRandom])]) =
        res match {
          case Some((continuation, dataList)) =>
            if (persistent) {
              Parallel.parSequence_[List, M, F, Unit](
                List(dispatcher.dispatch(continuation, dataList), produce(chan, data, persistent)))
            } else {
              dispatcher.dispatch(continuation, dataList)
            }
          case None =>
            s.unit
        }

      for {
        substData <- data.toList.traverse(
                      substitutePar[M].substitute(_)(0, env).map(p => Channel(Quote(p))))
        res <- tupleSpace.produce(Channel(chan),
                                  ListChannelWithRandom(substData, rand),
                                  persist = persistent)
        _ <- go(res)
      } yield ()
    }

    /**
      * Materialize a send in the store, optionally returning the matched continuation.
      *
      * @param binds  A Seq of pattern, channel pairs. Each pattern is a Seq[Channel].
      *               The Seq is for arity matching, and each term in the Seq is a name pattern.
      * @param body  A Par object which will be run in the envirnoment resulting from the match.
      * @param env  The current environment, to which the matches will be added before resuming
      *             execution in body
      * @return  An optional continuation resulting from a match. The body of the continuation
      *          will be @param body if the continuation is not None.
      */
    override def consume(binds: Seq[(BindPattern, Quote)], body: Par, persistent: Boolean)(
        implicit env: Env[Par],
        rand: Blake2b512Random): M[Unit] =
      binds match {
        case Nil => s.raiseError(ReduceError("Error: empty binds"))
        case _ =>
          val (patterns: Seq[BindPattern], sources: Seq[Quote]) = binds.unzip
          tupleSpace
            .consume(sources.map(q => Channel(q)).toList,
                     patterns.toList,
                     TaggedContinuation(ParBody(ParWithRandom(body, rand))),
                     persist = persistent)
            .flatMap {
              case Some((continuation, dataList)) =>
                dispatcher.dispatch(continuation, dataList)
                if (persistent) {
                  List(dispatcher.dispatch(continuation, dataList),
                       consume(binds, body, persistent)).parSequence
                    .map(_ => ())
                } else {
                  dispatcher.dispatch(continuation, dataList)
                }
              case None => Applicative[M].pure(())
            }
      }

    /** WanderUnordered is the non-deterministic analogue
      * of traverse - it parallelizes eval.
      *
      * 1. For a Par, parallelize the interpretation of each list
      *    of processes in the Par. That's the outer wander.
      * 2. For each process list, parallelize the interpretation
      *    of each process in the list. That's the inner wander.
      *
      * @param par
      * @return
      */
<<<<<<< HEAD
    override def eval(par: Par)(implicit env: Env[Par]): M[Unit] = {
      def handle[A](eval: A => M[Unit])(a: A): M[Unit] =
        eval(a).handleError(fTell.tell)

=======
    override def eval(par: Par)(implicit env: Env[Par], rand: Blake2b512Random): M[Unit] = {
      val filteredExprs = par.exprs.filter { expr =>
        expr.exprInstance match {
          case _: EVarBody    => true
          case _: EEvalBody   => true
          case _: EMethodBody => true
          case _              => false
        }
      }
      val starts = Vector(par.sends.size,
                          par.receives.size,
                          par.news.size,
                          par.matches.size,
                          par.bundles.size,
                          filteredExprs.size)
        .scanLeft(0)(_ + _)
      def handle[A](eval: (A => (Env[Par], Blake2b512Random) => M[Unit]), start: Int)(
          ta: (A, Int)): M[Unit] = {
        val newRand =
          if (starts(6) == 1)
            rand
          else if (starts(6) > 256)
            rand.splitShort((start + ta._2).toShort)
          else
            rand.splitByte((start + ta._2).toByte)
        eval(ta._1)(env, newRand).handleError((e: InterpreterError) => {
          fTell.tell(e)
        })
      }
>>>>>>> 57751f0f
      List(
        Parallel.parTraverse(par.sends.zipWithIndex.toList)(handle(evalExplicit, starts(0))),
        Parallel.parTraverse(par.receives.zipWithIndex.toList)(handle(evalExplicit, starts(1))),
        Parallel.parTraverse(par.news.zipWithIndex.toList)(handle(evalExplicit, starts(2))),
        Parallel.parTraverse(par.matches.zipWithIndex.toList)(handle(evalExplicit, starts(3))),
        Parallel.parTraverse(par.bundles.zipWithIndex.toList)(handle(evalExplicit, starts(4))),
        Parallel.parTraverse(filteredExprs.zipWithIndex.toList)(texpr => {
          val (expr, idx) = texpr
          val newRand =
            if (starts(6) == 1)
              rand
            else if (starts(6) > 256)
              rand.splitShort((starts(5) + idx).toShort)
            else
              rand.splitByte((starts(5) + idx).toByte)
          expr.exprInstance match {
            case EVarBody(EVar(v)) =>
              (for {
                varref <- eval(v.get)
<<<<<<< HEAD
                _      <- eval(varref)
              } yield ()).handleError(fTell.tell)
            case e: EEvalBody =>
              (for {
                p <- evalExprToPar(Expr(e))
                _ <- eval(p)
              } yield ()).handleError(fTell.tell)
            case e: EMethodBody =>
              (for {
                p <- evalExprToPar(Expr(e))
                _ <- eval(p)
              } yield ()).handleError(fTell.tell)
=======
                _      <- eval(varref)(env, newRand)
              } yield ()).handleError((e: InterpreterError) => fTell.tell(e))
            case e: EEvalBody =>
              (for {
                p <- evalExprToPar(Expr(e))
                _ <- eval(p)(env, newRand)
              } yield ()).handleError((e: InterpreterError) => fTell.tell(e))
            case e: EMethodBody =>
              (for {
                p <- evalExprToPar(Expr(e))
                _ <- eval(p)(env, newRand)
              } yield ()).handleError((e: InterpreterError) => fTell.tell(e))
>>>>>>> 57751f0f
            case _ => Applicative[M].pure(())
          }
        })
      ).parSequence.map(_ => ())
    }

    override def inj(par: Par)(implicit rand: Blake2b512Random): M[Unit] =
      for { _ <- eval(par)(Env[Par](), rand) } yield ()

    def evalExplicit(send: Send)(env: Env[Par], rand: Blake2b512Random): M[Unit] =
      eval(send)(env, rand)

    /** Algorithm as follows:
      *
      * 1. Fully evaluate the channel in given environment.
      *    (See eval(Channel) to see all that entails)
      * 2. Substitute any variable references in the channel so that it can be
      *    correctly used as a key in the tuple space.
      * 3. Evaluate any top level expressions in the data being sent.
      * 4. Call produce
      * 5. If produce returned a continuation, evaluate it.
      * @param send An output process
      * @param env An execution context
      * @return
      */
    def eval(send: Send)(implicit env: Env[Par], rand: Blake2b512Random): M[Unit] =
      for {
        quote <- eval(send.chan)
        data  <- send.data.toList.traverse(x => evalExpr(x))

        subChan <- substituteQuote[M].substitute(quote)(0, env)
        unbundled <- subChan.value.singleBundle() match {
                      case Some(value) =>
                        if (!value.writeFlag) {
                          s.raiseError(
                            ReduceError("Trying to send on non-writeable channel."))
                        } else {
                          s.pure(Quote(value.body.get))
                        }
                      case None => Applicative[M].pure(subChan)
                    }
        _ <- produce(unbundled, data, send.persistent)
      } yield ()

    def evalExplicit(receive: Receive)(env: Env[Par], rand: Blake2b512Random): M[Unit] =
      eval(receive)(env, rand)
    def eval(receive: Receive)(implicit env: Env[Par], rand: Blake2b512Random): M[Unit] =
      for {
        binds <- receive.binds.toList
                  .traverse(rb =>
                    for {
                      q <- unbundleReceive(rb)
                      substPatterns <- rb.patterns.toList.traverse(pattern =>
                                        substituteChannel[M].substitute(pattern)(1, env))
                    } yield (BindPattern(substPatterns, rb.remainder, rb.freeCount), q))
        // TODO: Allow for the environment to be stored with the body in the Tuplespace
        substBody <- substitutePar[M].substituteNoSort(receive.body.get)(
                      0,
                      env.shift(receive.bindCount))
        _ <- consume(binds, substBody, receive.persistent)
      } yield ()

    /**
      * Variable "evaluation" is an environment lookup, but
      * lookup of an unbound variable should be an error.
      *
      * @param valproc The variable to be evaluated
      * @param env  provides the environment (possibly) containing a binding for the given variable.
      * @return If the variable has a binding (par), lift the
      *                  binding into the monadic context, else signal
      *                  an exception.
      *
      */
    def eval(valproc: Var)(implicit env: Env[Par]): M[Par] =
      valproc.varInstance match {
        case BoundVar(level) =>
          env.get(level) match {
            case Some(par) => s.pure(par)
            case None =>
              s.raiseError(ReduceError("Unbound variable: " + level + " in " + env.envMap))
          }
        case Wildcard(_) =>
          s.raiseError(ReduceError("Unbound variable: attempting to evaluate a pattern"))
        case FreeVar(_) =>
          s.raiseError(ReduceError("Unbound variable: attempting to evaluate a pattern"))
        case VarInstance.Empty =>
          s.raiseError(ReduceError("Impossible var instance EMPTY"))
      }

    /**
      * Evaluating a channel always returns a
      * quote. If a quote is given to be evaluated, the quote
      * is lifted into the monadic context. If a channel
      * variable is given, the variable is evaluated and
      * the resulting par is quoted.
      * In either case the top level expressions of the quoted process are evaluated
      * when the channel is evaluated.
      *
      * @param channel The channel to be evaluated
      * @param env An environment that (possibly) has
      *            a binding for channel
      * @return A quoted process or "channel value"
      */
    def eval(channel: Channel)(implicit env: Env[Par]): M[Quote] =
      channel.channelInstance match {
        case Quote(p) =>
          for { evaled <- evalExpr(p) } yield Quote(evaled)
        case ChanVar(varue) =>
          for {
            par    <- eval(varue)
            evaled <- evalExpr(par)
          } yield Quote(evaled)
        case ChannelInstance.Empty =>
          s.raiseError(ReduceError("Impossible channel instance EMPTY"))
      }

    def evalExplicit(mat: Match)(env: Env[Par], rand: Blake2b512Random): M[Unit] =
      eval(mat)(env, rand)
    def eval(mat: Match)(implicit env: Env[Par], rand: Blake2b512Random): M[Unit] = {
      def addToEnv(env: Env[Par], freeMap: Map[Int, Par], freeCount: Int): Env[Par] =
        Range(0, freeCount).foldLeft(env)(
          (acc, e) =>
            acc.put(
              freeMap.get(e) match {
                case Some(p) => p
                case None    => Par()
              }
          )
        )

      def firstMatch(target: Par, cases: Seq[MatchCase])(implicit env: Env[Par]): M[Unit] = {
        def firstMatchM(
            state: Tuple2[Par, Seq[MatchCase]]): M[Either[Tuple2[Par, Seq[MatchCase]], Unit]] = {
          val (target, cases) = state
          cases match {
            case Nil => Applicative[M].pure(Right(()))
            case singleCase +: caseRem =>
              substitutePar[M].substitute(singleCase.pattern.get)(1, env).flatMap { pattern =>
                val matchResult =
                  SpatialMatcher
                    .spatialMatch(target, pattern)
                    .runS(SpatialMatcher.emptyMap)
                matchResult match {
                  case None => Applicative[M].pure(Left((target, caseRem)))
                  case Some(freeMap) => {
                    val newEnv: Env[Par] = addToEnv(env, freeMap, singleCase.freeCount)
                    eval(singleCase.source.get)(newEnv, implicitly).map(Right(_))
                  }
                }
              }
          }
        }
        FlatMap[M].tailRecM[Tuple2[Par, Seq[MatchCase]], Unit]((target, cases))(firstMatchM)
      }

      for {
        evaledTarget <- evalExpr(mat.target.get)
        // TODO(kyle): Make the matcher accept an environment, instead of
        // substituting it.
        substTarget <- substitutePar[M].substitute(evaledTarget)(0, env)
        _           <- firstMatch(substTarget, mat.cases)
      } yield ()
    }

    /**
      * Adds neu.bindCount new GPrivate from UUID's to the environment and then
      * proceeds to evaluate the body.
      *
      * @param neu
      * @return
      */
    def evalExplicit(neu: New)(env: Env[Par], rand: Blake2b512Random): M[Unit] =
      eval(neu)(env, rand)
    def eval(neu: New)(implicit env: Env[Par], rand: Blake2b512Random): M[Unit] = {
      def alloc(level: Int): Env[Par] =
        (env /: (0 until level).toList) { (_env, _) =>
          val addr: Par = GPrivate(ByteString.copyFrom(rand.next()))
          _env.put(addr)
        }

      eval(neu.p.get)(alloc(neu.bindCount), rand)
    }

    private[this] def unbundleReceive(rb: ReceiveBind)(implicit env: Env[Par]): M[Quote] =
      for {
        quote <- eval(rb.source.get)
        subst <- substituteQuote[M].substitute(quote)(0, env)
        // Check if we try to read from bundled channel
        unbndl <- subst.quote.get.singleBundle() match {
                   case Some(value) =>
                     if (!value.readFlag) {
                       s.raiseError(ReduceError("Trying to read from non-readable channel."))
                     } else {
                       s.pure(Quote(value.body.get))
                     }
                   case None =>
                     s.pure(subst)
                 }
      } yield unbndl

    def evalExplicit(bundle: Bundle)(env: Env[Par], rand: Blake2b512Random): M[Unit] =
      eval(bundle)(env, rand)
    def eval(bundle: Bundle)(implicit env: Env[Par], rand: Blake2b512Random): M[Unit] =
      eval(bundle.body.get)

    def evalExprToPar(expr: Expr)(implicit env: Env[Par]): M[Par] =
      expr.exprInstance match {
        case EVarBody(EVar(v)) =>
          for {
            p       <- eval(v.get)
            evaledP <- evalExpr(p)
          } yield evaledP
        case EMethodBody(EMethod(method, target, arguments, _, _)) => {
          val methodLookup = methodTable(method)
          for {
            evaledTarget <- evalExpr(target.get)
            evaledArgs   <- arguments.toList.traverse(expr => evalExpr(expr))
            resultPar <- methodLookup match {
                          case None =>
                            s.raiseError(ReduceError("Unimplemented method: " + method))
                          case Some(f) => f(target.get, evaledArgs)(env)
                        }
          } yield resultPar
        }
        case EEvalBody(chan) => eval(chan).map(q => q.value)
        case _               => evalExprToExpr(expr).map(e => fromExpr(e)(identity))
      }

    def evalExprToExpr(expr: Expr)(implicit env: Env[Par]): M[Expr] = {
      def relop(p1: Par,
                p2: Par,
                relopb: (Boolean, Boolean) => Boolean,
                relopi: (Int, Int) => Boolean,
                relops: (String, String) => Boolean): M[Expr] =
        for {
          v1 <- evalSingleExpr(p1)
          v2 <- evalSingleExpr(p2)
          result <- (v1.exprInstance, v2.exprInstance) match {
                     case (GBool(b1), GBool(b2))     => Applicative[M].pure(GBool(relopb(b1, b2)))
                     case (GInt(i1), GInt(i2))       => Applicative[M].pure(GBool(relopi(i1, i2)))
                     case (GString(s1), GString(s2)) => Applicative[M].pure(GBool(relops(s1, s2)))
                     case _ =>
                       s.raiseError(ReduceError("Unexpected compare: " + v1 + " vs. " + v2))
                   }
        } yield result

      expr.exprInstance match {
        case x: GBool      => Applicative[M].pure[Expr](x)
        case x: GInt       => Applicative[M].pure[Expr](x)
        case x: GString    => Applicative[M].pure[Expr](x)
        case x: GUri       => Applicative[M].pure[Expr](x)
        case x: GByteArray => Applicative[M].pure[Expr](x)
        case ENotBody(ENot(p)) =>
          for {
            b <- evalToBool(p.get)
          } yield GBool(!b)
        case ENegBody(ENeg(p)) =>
          for {
            v <- evalToInt(p.get)
          } yield GInt(-v)
        case EMultBody(EMult(p1, p2)) =>
          for {
            v1 <- evalToInt(p1.get)
            v2 <- evalToInt(p2.get)
          } yield GInt(v1 * v2)
        case EDivBody(EDiv(p1, p2)) =>
          for {
            v1 <- evalToInt(p1.get)
            v2 <- evalToInt(p2.get)
          } yield GInt(v1 / v2)
        case EPlusBody(EPlus(p1, p2)) =>
          for {
            v1 <- evalToInt(p1.get)
            v2 <- evalToInt(p2.get)
          } yield GInt(v1 + v2)
        case EMinusBody(EMinus(p1, p2)) =>
          for {
            v1 <- evalToInt(p1.get)
            v2 <- evalToInt(p2.get)
          } yield GInt(v1 - v2)
        case ELtBody(ELt(p1, p2))   => relop(p1.get, p2.get, (_ < _), (_ < _), (_ < _))
        case ELteBody(ELte(p1, p2)) => relop(p1.get, p2.get, (_ <= _), (_ <= _), (_ <= _))
        case EGtBody(EGt(p1, p2))   => relop(p1.get, p2.get, (_ > _), (_ > _), (_ > _))
        case EGteBody(EGte(p1, p2)) => relop(p1.get, p2.get, (_ >= _), (_ >= _), (_ >= _))
        case EEqBody(EEq(p1, p2)) =>
          for {
            v1 <- evalExpr(p1.get)
            v2 <- evalExpr(p2.get)
            // TODO: build an equality operator that takes in an environment.
            sv1 <- substitutePar[M].substitute(v1)(0, env)
            sv2 <- substitutePar[M].substitute(v2)(0, env)
          } yield GBool(sv1 == sv2)
        case ENeqBody(ENeq(p1, p2)) =>
          for {
            v1  <- evalExpr(p1.get)
            v2  <- evalExpr(p2.get)
            sv1 <- substitutePar[M].substitute(v1)(0, env)
            sv2 <- substitutePar[M].substitute(v2)(0, env)
          } yield GBool(sv1 != sv2)
        case EAndBody(EAnd(p1, p2)) =>
          for {
            b1 <- evalToBool(p1.get)
            b2 <- evalToBool(p2.get)
          } yield GBool(b1 && b2)
        case EOrBody(EOr(p1, p2)) =>
          for {
            b1 <- evalToBool(p1.get)
            b2 <- evalToBool(p2.get)
          } yield GBool(b1 || b2)
        case EVarBody(EVar(v)) =>
          for {
            p       <- eval(v.get)
            exprVal <- evalSingleExpr(p)
          } yield exprVal
        case EListBody(el) => {
          for {
            evaledPs  <- el.ps.toList.traverse(expr => evalExpr(expr))
            updatedPs = evaledPs.map(updateLocallyFree)
          } yield updateLocallyFree(EList(updatedPs, el.locallyFree, el.connectiveUsed))
        }
        case ETupleBody(el) =>
          for {
            evaledPs  <- el.ps.toList.traverse(expr => evalExpr(expr))
            updatedPs = evaledPs.map(updateLocallyFree)
          } yield updateLocallyFree(ETuple(updatedPs, el.locallyFree, el.connectiveUsed))

        case ESetBody(set) =>
          for {
            evaledPs  <- set.ps.sortedPars.traverse(expr => evalExpr(expr))
            updatedPs = evaledPs.map(updateLocallyFree)
          } yield set.copy(ps = SortedParHashSet(updatedPs))

        case EMapBody(map) =>
          for {
            evaledPs <- map.ps.sortedMap.traverse {
                         case (key, value) =>
                           for {
                             eKey   <- evalExpr(key).map(updateLocallyFree)
                             eValue <- evalExpr(value).map(updateLocallyFree)
                           } yield (eKey, eValue)
                       }
          } yield map.copy(ps = SortedParMap(evaledPs))

        case EMethodBody(EMethod(method, target, arguments, _, _)) => {
          val methodLookup = methodTable(method)
          for {
            evaledTarget <- evalExpr(target.get)
            evaledArgs   <- arguments.toList.traverse(expr => evalExpr(expr))
            resultPar <- methodLookup match {
                          case None =>
                            s.raiseError(ReduceError("Unimplemented method: " + method))
                          case Some(f) => f(target.get, evaledArgs)(env)
                        }
            resultExpr <- evalSingleExpr(resultPar)
          } yield resultExpr
        }
        case EEvalBody(chan) =>
          for {
            q      <- eval(chan)
            result <- evalSingleExpr(q.value)
          } yield result
        case _ => s.raiseError(ReduceError("Unimplemented expression: " + expr))
      }
    }

    type MethodType = (Par, Seq[Par]) => Env[Par] => M[Par]

    private[this] def nth: MethodType = {
      def localNth(ps: Seq[Par], nth: Int): Either[ReduceError, Par] =
        if (ps.isDefinedAt(nth)) {
          Right(ps(nth))
        } else {
          Left(ReduceError("Error: index out of bound: " + nth))
        }

      (p: Par, args: Seq[Par]) => (env: Env[Par]) =>
        {
          if (args.length != 1) {
            s.raiseError(ReduceError("Error: nth expects 1 argument"))
          } else {
            for {
              nth <- evalToInt(args(0))(env)
              v   <- evalSingleExpr(p)(env)
              result <- v.exprInstance match {
                         case EListBody(EList(ps, _, _, _)) =>
                           s.fromEither(localNth(ps, nth))
                         case ETupleBody(ETuple(ps, _, _)) =>
                           s.fromEither(localNth(ps, nth))
                         case _ =>
                           s.raiseError(
                             ReduceError(
                               "Error: nth applied to something that wasn't a list or tuple."))
                       }
            } yield result
          }
        }
    }

    private[this] def toByteArray: MethodType = {
      def serialize(p: Par): Either[ReduceError, Array[Byte]] =
        Either
          .fromTry(Try(Serialize[Par].encode(p).toArray))
          .leftMap(th =>
            ReduceError(s"Error: exception thrown when serializing $p." + th.getMessage))

      (p: Par, args: Seq[Par]) => (env: Env[Par]) =>
        {
          if (args.nonEmpty) {
            s.raiseError(ReduceError("Error: toByteArray does not take arguments"))
          } else {
            evalExpr(p)(env)
              .map(serialize(_))
              .flatMap(s.fromEither)
              .map(b => Expr(GByteArray(ByteString.copyFrom(b))))
          }
        }
    }

    private[this] def hexToBytes: MethodType = { (p: Par, args: Seq[Par]) => (env: Env[Par]) =>
      {
        if (args.nonEmpty) {
          s.raiseError(ReduceError("Error: hexToBytes does not take arguments"))
        } else {
          p.singleExpr() match {
            case Some(Expr(GString(encoded))) =>
              def decodingError(th: Throwable) =
                ReduceError(
                  s"Error: exception was thrown when decoding input string to hexadecimal: ${th.getMessage}")
              Try(Expr(GByteArray(ByteString.copyFrom(Base16.decode(encoded)))))
                .fold(th => s.raiseError[Par](decodingError(th)), x => s.pure[Par](x))
            case _ =>
              s.raiseError(
                ReduceError("Error: hexToBytes can be called only on single strings."))
          }
        }
      }
    }

    private[this] def method(methodName: String, expectedArgsLength: Int, args: Seq[Par])(
        thunk: => M[Par]): M[Par] =
      if (args.length != expectedArgsLength) {
        s.raiseError(
          ReduceError(s"Error: $methodName expects $expectedArgsLength Par argument(s)"))
      } else {
        thunk
      }

    private[this] def union: MethodType = { (p: Par, args: Seq[Par]) => (env: Env[Par]) =>
      def locallyFreeUnion(base: Coeval[BitSet], other: Coeval[BitSet]): Coeval[BitSet] =
        base.flatMap(b => other.map(o => b | o))
      def union(baseExpr: Expr, otherExpr: Expr): M[Expr] =
        (baseExpr.exprInstance, otherExpr.exprInstance) match {
          case (ESetBody(base @ ParSet(basePs, _, _)), ESetBody(other @ ParSet(otherPs, _, _))) =>
            Applicative[M].pure[Expr](
              ESetBody(
                ParSet(basePs.union(otherPs.sortedPars.toSet),
                       base.connectiveUsed || other.connectiveUsed,
                       locallyFreeUnion(base.locallyFree, other.locallyFree))))
          case (EMapBody(base @ ParMap(baseMap, _, _)), EMapBody(other @ ParMap(otherMap, _, _))) =>
            Applicative[M].pure[Expr](
              EMapBody(
                ParMap((baseMap ++ otherMap.sortedMap).toSeq,
                       base.connectiveUsed || other.connectiveUsed,
                       locallyFreeUnion(base.locallyFree, other.locallyFree))
              )
            )
          case _ =>
            s.raiseError(
              ReduceError(
                "Error: union applied to something that wasn't a set or a map"
              ))

        }

      method("union", 1, args) {
        for {
          baseExpr  <- evalSingleExpr(p)(env)
          otherExpr <- evalSingleExpr(args(0))(env)
          result    <- union(baseExpr, otherExpr)
        } yield result
      }
    }

    private[this] def diff: MethodType = { (p: Par, args: Seq[Par]) => (env: Env[Par]) =>
      def locallyFreeUnion(base: Coeval[BitSet], other: Coeval[BitSet]): Coeval[BitSet] =
        base.flatMap(b => other.map(o => b | o))
      def diff(baseExpr: Expr, otherExpr: Expr): M[Expr] =
        (baseExpr.exprInstance, otherExpr.exprInstance) match {
          case (ESetBody(base @ ParSet(basePs, _, _)), ESetBody(other @ ParSet(otherPs, _, _))) =>
            Applicative[M].pure[Expr](
              ESetBody(
                ParSet(basePs.diff(otherPs.sortedPars.toSet),
                       base.connectiveUsed || other.connectiveUsed,
                       locallyFreeUnion(base.locallyFree, other.locallyFree))))
          case (EMapBody(ParMap(basePs, _, _)), EMapBody(ParMap(otherPs, _, _))) =>
            val newMap = basePs -- otherPs.keys
            Applicative[M].pure[Expr](
              EMapBody(ParMap(newMap))
            )
          case _ =>
            s.raiseError(ReduceError("Error: diff applied to something that wasn't a Set"))
        }
      method("diff", 1, args) {
        for {
          baseExpr  <- evalSingleExpr(p)(env)
          otherExpr <- evalSingleExpr(args(0))(env)
          result    <- diff(baseExpr, otherExpr)
        } yield result
      }
    }

    private[this] def add: MethodType = { (p: Par, args: Seq[Par]) => (env: Env[Par]) =>
      def add(baseExpr: Expr, par: Par): M[Expr] =
        baseExpr.exprInstance match {
          case ESetBody(base @ ParSet(basePs, _, _)) =>
            Applicative[M].pure[Expr](
              ESetBody(
                ParSet(basePs + par,
                       base.connectiveUsed || par.connectiveUsed,
                       base.locallyFree.map(b => b | par.locallyFree))))

          case _ =>
            s.raiseError(
              ReduceError("Error: add can be called only with one Par as argument."))
        }

      method("add", 1, args) {
        for {
          baseExpr <- evalSingleExpr(p)(env)
          element  <- evalExpr(args(0))(env)
          result   <- add(baseExpr, element)
        } yield result
      }
    }

    private[this] def delete: MethodType = { (p: Par, args: Seq[Par]) => (env: Env[Par]) =>
      def delete(baseExpr: Expr, par: Par): M[Expr] =
        baseExpr.exprInstance match {
          case ESetBody(base @ ParSet(basePs, _, _)) =>
            Applicative[M].pure[Expr](
              ESetBody(
                ParSet(basePs - par,
                       base.connectiveUsed || par.connectiveUsed,
                       base.locallyFree.map(b => b | par.locallyFree))))
          case EMapBody(base @ ParMap(basePs, _, _)) =>
            Applicative[M].pure[Expr](
              EMapBody(
                ParMap(basePs - par,
                       base.connectiveUsed || par.connectiveUsed,
                       base.locallyFree.map(b => b | par.locallyFree))))
          case _ =>
            s.raiseError(ReduceError("Error: add can be called only on Map and Set."))
        }

      method("delete", 1, args) {
        for {
          baseExpr <- evalSingleExpr(p)(env)
          element  <- evalExpr(args(0))(env)
          result   <- delete(baseExpr, element)
        } yield result
      }
    }

    private[this] def contains: MethodType = { (p: Par, args: Seq[Par]) => (env: Env[Par]) =>
      def contains(baseExpr: Expr, par: Par): M[Expr] =
        baseExpr.exprInstance match {
          case ESetBody(ParSet(basePs, _, _)) =>
            Applicative[M].pure[Expr](GBool(basePs.contains(par)))
          case EMapBody(ParMap(basePs, _, _)) =>
            Applicative[M].pure[Expr](GBool(basePs.contains(par)))
          case _ =>
            s.raiseError(ReduceError("Error: add can be called only on Map and Set."))
        }

      method("contains", 1, args) {
        for {
          baseExpr <- evalSingleExpr(p)(env)
          element  <- evalExpr(args(0))(env)
          result   <- contains(baseExpr, element)
        } yield result
      }
    }

    private[this] def get: MethodType = { (p: Par, args: Seq[Par]) => (env: Env[Par]) =>
      def get(baseExpr: Expr, key: Par): M[Par] =
        baseExpr.exprInstance match {
          case EMapBody(ParMap(basePs, _, _)) =>
            Applicative[M].pure[Par](basePs.getOrElse(key, VectorPar()))
          case _ =>
            s.raiseError(ReduceError("Error: get can be called only on Maps as argument."))
        }

      method("get", 1, args) {
        for {
          baseExpr <- evalSingleExpr(p)(env)
          key      <- evalExpr(args(0))(env)
          result   <- get(baseExpr, key)
        } yield result
      }
    }

    def methodTable(method: String): Option[MethodType] =
      method match {
        case "nth"         => Some(nth)
        case "toByteArray" => Some(toByteArray)
        case "hexToBytes"  => Some(hexToBytes)
        case "union"       => Some(union)
        case "diff"        => Some(diff)
        case "add"         => Some(add)
        case "delete"      => Some(delete)
        case "contains"    => Some(contains)
        case "get"         => Some(get)
        case _             => None
      }

    def evalSingleExpr(p: Par)(implicit env: Env[Par]): M[Expr] =
<<<<<<< HEAD
      if (!p.sends.isEmpty || !p.receives.isEmpty || !p.news.isEmpty || !p.matches.isEmpty || !p.ids.isEmpty)
        s.raiseError(
=======
      if (!p.sends.isEmpty || !p.receives.isEmpty || !p.news.isEmpty || !p.matches.isEmpty || !p.ids.isEmpty || !p.bundles.isEmpty)
        interpreterErrorM[M].raiseError(
>>>>>>> 57751f0f
          ReduceError("Error: parallel or non expression found where expression expected."))
      else
        p.exprs match {
          case (e: Expr) +: Nil => evalExprToExpr(e)
          case _ =>
            s.raiseError(ReduceError("Error: Multiple expressions given."))
        }

    def evalToInt(p: Par)(implicit env: Env[Par]): M[Int] =
<<<<<<< HEAD
      if (!p.sends.isEmpty || !p.receives.isEmpty || !p.news.isEmpty || !p.matches.isEmpty || !p.ids.isEmpty)
        s.raiseError(
=======
      if (!p.sends.isEmpty || !p.receives.isEmpty || !p.news.isEmpty || !p.matches.isEmpty || !p.ids.isEmpty || !p.bundles.isEmpty)
        interpreterErrorM[M].raiseError(
>>>>>>> 57751f0f
          ReduceError("Error: parallel or non expression found where expression expected."))
      else
        p.exprs match {
          case Expr(GInt(v)) +: Nil => Applicative[M].pure(v)
          case Expr(EVarBody(EVar(v))) +: Nil =>
            for {
              p      <- eval(v.get)
              intVal <- evalToInt(p)
            } yield intVal
          case (e: Expr) +: Nil =>
            for {
              evaled <- evalExprToExpr(e)
              result <- evaled.exprInstance match {
                         case GInt(v) => Applicative[M].pure(v)
                         case _ =>
                           s.raiseError(
                             ReduceError("Error: expression didn't evaluate to integer."))
                       }
            } yield result
          case _ =>
            s.raiseError(ReduceError("Error: Integer expected, or unimplemented expression."))
        }

    def evalToBool(p: Par)(implicit env: Env[Par]): M[Boolean] =
<<<<<<< HEAD
      if (!p.sends.isEmpty || !p.receives.isEmpty || !p.news.isEmpty || !p.matches.isEmpty || !p.ids.isEmpty)
        s.raiseError(
=======
      if (!p.sends.isEmpty || !p.receives.isEmpty || !p.news.isEmpty || !p.matches.isEmpty || !p.ids.isEmpty || !p.bundles.isEmpty)
        interpreterErrorM[M].raiseError(
>>>>>>> 57751f0f
          ReduceError("Error: parallel or non expression found where expression expected."))
      else
        p.exprs match {
          case Expr(GBool(b)) +: Nil => Applicative[M].pure(b)
          case Expr(EVarBody(EVar(v))) +: Nil =>
            for {
              p       <- eval(v.get)
              boolVal <- evalToBool(p)
            } yield boolVal
          case (e: Expr) +: Nil =>
            for {
              evaled <- evalExprToExpr(e)
              result <- evaled.exprInstance match {
                         case GBool(b) => Applicative[M].pure(b)
                         case _ =>
                           s.raiseError(
                             ReduceError("Error: expression didn't evaluate to boolean."))
                       }
            } yield result
          case _ =>
            s.raiseError(ReduceError("Error: Multiple expressions given."))
        }

    def updateLocallyFree(par: Par): Par = {
      val resultLocallyFree =
        par.sends.foldLeft(BitSet())((acc, send) => acc | send.locallyFree) |
          par.receives.foldLeft(BitSet())((acc, receive) => acc | receive.locallyFree) |
          par.news.foldLeft(BitSet())((acc, newProc) => acc | newProc.locallyFree) |
          par.exprs.foldLeft(BitSet())((acc, expr) => acc | ExprLocallyFree.locallyFree(expr)) |
          par.matches.foldLeft(BitSet())((acc, matchProc) => acc | matchProc.locallyFree) |
          par.bundles.foldLeft(BitSet())((acc, bundleProc) => acc | bundleProc.locallyFree)
      par.copy(locallyFree = resultLocallyFree)
    }

    def updateLocallyFree(elist: EList): EList = {
      val resultLocallyFree = elist.ps.foldLeft(BitSet())((acc, p) => acc | p.locallyFree)
      elist.copy(locallyFree = resultLocallyFree)
    }

    def updateLocallyFree(elist: ETuple): ETuple = {
      val resultLocallyFree = elist.ps.foldLeft(BitSet())((acc, p) => acc | p.locallyFree)
      elist.copy(locallyFree = resultLocallyFree)
    }

    /**
      * Evaluate any top level expressions in @param Par .
      */
    def evalExpr(par: Par)(implicit env: Env[Par]): M[Par] =
      for {
        evaledExprs <- par.exprs.toList.traverse(expr => evalExprToPar(expr))
        result = evaledExprs.foldLeft(par.copy(exprs = Vector())) { (acc, newPar) =>
          acc ++ newPar
        }
      } yield result
  }
}<|MERGE_RESOLUTION|>--- conflicted
+++ resolved
@@ -68,7 +68,7 @@
                              TaggedContinuation],
       dispatcher: => Dispatch[M, ListChannelWithRandom, TaggedContinuation])(
       implicit parallel: cats.Parallel[M, F],
-                                       s: Sync[M],
+      s: Sync[M],
       fTell: FunctorTell[M, Throwable])
       extends Reduce[M] {
 
@@ -158,12 +158,6 @@
       * @param par
       * @return
       */
-<<<<<<< HEAD
-    override def eval(par: Par)(implicit env: Env[Par]): M[Unit] = {
-      def handle[A](eval: A => M[Unit])(a: A): M[Unit] =
-        eval(a).handleError(fTell.tell)
-
-=======
     override def eval(par: Par)(implicit env: Env[Par], rand: Blake2b512Random): M[Unit] = {
       val filteredExprs = par.exprs.filter { expr =>
         expr.exprInstance match {
@@ -189,11 +183,8 @@
             rand.splitShort((start + ta._2).toShort)
           else
             rand.splitByte((start + ta._2).toByte)
-        eval(ta._1)(env, newRand).handleError((e: InterpreterError) => {
-          fTell.tell(e)
-        })
-      }
->>>>>>> 57751f0f
+        eval(ta._1)(env, newRand).handleError(fTell.tell)
+      }
       List(
         Parallel.parTraverse(par.sends.zipWithIndex.toList)(handle(evalExplicit, starts(0))),
         Parallel.parTraverse(par.receives.zipWithIndex.toList)(handle(evalExplicit, starts(1))),
@@ -213,33 +204,18 @@
             case EVarBody(EVar(v)) =>
               (for {
                 varref <- eval(v.get)
-<<<<<<< HEAD
-                _      <- eval(varref)
+                _      <- eval(varref)(env, newRand)
               } yield ()).handleError(fTell.tell)
             case e: EEvalBody =>
               (for {
                 p <- evalExprToPar(Expr(e))
-                _ <- eval(p)
+                _ <- eval(p)(env, newRand)
               } yield ()).handleError(fTell.tell)
             case e: EMethodBody =>
               (for {
                 p <- evalExprToPar(Expr(e))
-                _ <- eval(p)
+                _ <- eval(p)(env, newRand)
               } yield ()).handleError(fTell.tell)
-=======
-                _      <- eval(varref)(env, newRand)
-              } yield ()).handleError((e: InterpreterError) => fTell.tell(e))
-            case e: EEvalBody =>
-              (for {
-                p <- evalExprToPar(Expr(e))
-                _ <- eval(p)(env, newRand)
-              } yield ()).handleError((e: InterpreterError) => fTell.tell(e))
-            case e: EMethodBody =>
-              (for {
-                p <- evalExprToPar(Expr(e))
-                _ <- eval(p)(env, newRand)
-              } yield ()).handleError((e: InterpreterError) => fTell.tell(e))
->>>>>>> 57751f0f
             case _ => Applicative[M].pure(())
           }
         })
@@ -274,8 +250,7 @@
         unbundled <- subChan.value.singleBundle() match {
                       case Some(value) =>
                         if (!value.writeFlag) {
-                          s.raiseError(
-                            ReduceError("Trying to send on non-writeable channel."))
+                          s.raiseError(ReduceError("Trying to send on non-writeable channel."))
                         } else {
                           s.pure(Quote(value.body.get))
                         }
@@ -671,8 +646,7 @@
               Try(Expr(GByteArray(ByteString.copyFrom(Base16.decode(encoded)))))
                 .fold(th => s.raiseError[Par](decodingError(th)), x => s.pure[Par](x))
             case _ =>
-              s.raiseError(
-                ReduceError("Error: hexToBytes can be called only on single strings."))
+              s.raiseError(ReduceError("Error: hexToBytes can be called only on single strings."))
           }
         }
       }
@@ -681,8 +655,7 @@
     private[this] def method(methodName: String, expectedArgsLength: Int, args: Seq[Par])(
         thunk: => M[Par]): M[Par] =
       if (args.length != expectedArgsLength) {
-        s.raiseError(
-          ReduceError(s"Error: $methodName expects $expectedArgsLength Par argument(s)"))
+        s.raiseError(ReduceError(s"Error: $methodName expects $expectedArgsLength Par argument(s)"))
       } else {
         thunk
       }
@@ -762,8 +735,7 @@
                        base.locallyFree.map(b => b | par.locallyFree))))
 
           case _ =>
-            s.raiseError(
-              ReduceError("Error: add can be called only with one Par as argument."))
+            s.raiseError(ReduceError("Error: add can be called only with one Par as argument."))
         }
 
       method("add", 1, args) {
@@ -856,13 +828,8 @@
       }
 
     def evalSingleExpr(p: Par)(implicit env: Env[Par]): M[Expr] =
-<<<<<<< HEAD
-      if (!p.sends.isEmpty || !p.receives.isEmpty || !p.news.isEmpty || !p.matches.isEmpty || !p.ids.isEmpty)
+      if (!p.sends.isEmpty || !p.receives.isEmpty || !p.news.isEmpty || !p.matches.isEmpty || !p.ids.isEmpty || !p.bundles.isEmpty)
         s.raiseError(
-=======
-      if (!p.sends.isEmpty || !p.receives.isEmpty || !p.news.isEmpty || !p.matches.isEmpty || !p.ids.isEmpty || !p.bundles.isEmpty)
-        interpreterErrorM[M].raiseError(
->>>>>>> 57751f0f
           ReduceError("Error: parallel or non expression found where expression expected."))
       else
         p.exprs match {
@@ -872,13 +839,8 @@
         }
 
     def evalToInt(p: Par)(implicit env: Env[Par]): M[Int] =
-<<<<<<< HEAD
-      if (!p.sends.isEmpty || !p.receives.isEmpty || !p.news.isEmpty || !p.matches.isEmpty || !p.ids.isEmpty)
+      if (!p.sends.isEmpty || !p.receives.isEmpty || !p.news.isEmpty || !p.matches.isEmpty || !p.ids.isEmpty || !p.bundles.isEmpty)
         s.raiseError(
-=======
-      if (!p.sends.isEmpty || !p.receives.isEmpty || !p.news.isEmpty || !p.matches.isEmpty || !p.ids.isEmpty || !p.bundles.isEmpty)
-        interpreterErrorM[M].raiseError(
->>>>>>> 57751f0f
           ReduceError("Error: parallel or non expression found where expression expected."))
       else
         p.exprs match {
@@ -903,13 +865,8 @@
         }
 
     def evalToBool(p: Par)(implicit env: Env[Par]): M[Boolean] =
-<<<<<<< HEAD
-      if (!p.sends.isEmpty || !p.receives.isEmpty || !p.news.isEmpty || !p.matches.isEmpty || !p.ids.isEmpty)
+      if (!p.sends.isEmpty || !p.receives.isEmpty || !p.news.isEmpty || !p.matches.isEmpty || !p.ids.isEmpty || !p.bundles.isEmpty)
         s.raiseError(
-=======
-      if (!p.sends.isEmpty || !p.receives.isEmpty || !p.news.isEmpty || !p.matches.isEmpty || !p.ids.isEmpty || !p.bundles.isEmpty)
-        interpreterErrorM[M].raiseError(
->>>>>>> 57751f0f
           ReduceError("Error: parallel or non expression found where expression expected."))
       else
         p.exprs match {
