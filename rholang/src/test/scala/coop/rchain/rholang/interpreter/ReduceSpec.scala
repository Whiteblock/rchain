--- conflicted
+++ resolved
@@ -31,21 +31,12 @@
 
 trait PersistentStoreTester {
   def withTestSpace[R](
-<<<<<<< HEAD
       f: IdISpace[Channel,
-                BindPattern,
-                OutOfPhlogistonsError.type,
-                ListChannelWithRandom,
-                ListChannelWithRandom,
-                TaggedContinuation] => R): R = {
-=======
-      f: FreudianSpace[Channel,
-                       BindPattern,
-                       OutOfPhlogistonsError.type,
-                       ListChannelWithRandom,
-                       ListChannelWithRandom,
-                       TaggedContinuation] => R): R = {
->>>>>>> ef045f23
+        BindPattern,
+        OutOfPhlogistonsError.type,
+        ListChannelWithRandom,
+        ListChannelWithRandom,
+        TaggedContinuation] => R): R = {
     val dbDir               = Files.createTempDirectory("rholang-interpreter-test-")
     val context: RhoContext = Context.create(dbDir, mapSize = 1024L * 1024L * 1024L)
     val space = RSpace.create[Channel,
