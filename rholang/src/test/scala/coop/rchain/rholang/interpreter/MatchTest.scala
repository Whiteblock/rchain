--- conflicted
+++ resolved
@@ -424,7 +424,6 @@
     failResult should be(None)
   }
 
-<<<<<<< HEAD
   "Matching a target with var ref and a pattern with a var ref" should "ignore locallyFree" in {
     val target: Par = New(
       bindCount = 1,
@@ -453,7 +452,10 @@
           persistent = false,
           bindCount = 0))))
     val expectedResult = Some(Map.empty[Int, Par])
-=======
+    val result         = spatialMatch(target, pattern).runS(emptyMap)
+    result should be(expectedResult)
+  }
+
   "Matching ++" should "work" in {
     // "abc" ++ "def"
     val target = Expr(EPlusPlusBody(EPlusPlus(GString("abc"), GString("def"))))
@@ -472,7 +474,6 @@
     // x %% y
     val pattern        = Expr(EPercentPercentBody(EPercentPercent(EVar(FreeVar(0)), EVar(FreeVar(1)))))
     val expectedResult = Some(Map[Int, Par](0 -> GString("${name}"), 1 -> map))
->>>>>>> 66fcc8d0
     val result         = spatialMatch(target, pattern).runS(emptyMap)
     result should be(expectedResult)
   }
