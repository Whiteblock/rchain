--- conflicted
+++ resolved
@@ -176,14 +176,9 @@
       _           <- Log[F].info(s"Responded to encryption handshake request from $sender.")
     } yield response.some
 
-<<<<<<< HEAD
-  /**
-  def handlePacket[F[_]: FlatMap: ErrorHandler: Log: PacketHandler](
-=======
   def handlePacket[
       F[_]: Monad: Time: TransportLayer: Encryption: KeysStore: ErrorHandler: Log: PacketHandler](
       remote: PeerNode,
->>>>>>> 2e023bc4
       maybePacket: Option[Packet]): F[Option[ProtocolMessage]] = {
     val errorMsg = s"Expecting Packet from frame, got something else. Stopping the node."
     val handleNone: F[Option[ProtocolMessage]] = for {
@@ -192,17 +187,13 @@
     } yield none[ProtocolMessage]
 
     maybePacket.fold(handleNone)(p =>
-<<<<<<< HEAD
-      PacketHandler[F].handlePacket(p) >>= (p => frameResponseMessage[F](remote, h, kp(p))))
-=======
       for {
         maybeResponsePacket <- PacketHandler[F].handlePacket(p)
         maybeResponsePacketMessage <- maybeResponsePacket.traverse(rp =>
                                        frameMessage[F](remote, kp(framePacket(remote, rp))))
       } yield maybeResponsePacketMessage)
->>>>>>> 2e023bc4
   }
-    */
+
   def handleFrame[
       F[_]: Monad: Capture: Log: Time: Metrics: TransportLayer: NodeDiscovery: Encryption: PacketHandler: ErrorHandler: KeysStore](
       remote: PeerNode,
@@ -221,19 +212,9 @@
       unframed       = Frameable.parseFrom(decryptedBytes).message
       res <- if (unframed.isProtocolHandshake) {
               handleProtocolHandshake[F](remote, msg.header, unframed.protocolHandshake)
-<<<<<<< HEAD
-            }
-            /**
-      else if (unframed.isPacket) {
-              handlePacket[F](unframed.packet)
-            }
-              */
-            else
-=======
             } else if (unframed.isPacket) {
               handlePacket[F](remote, unframed.packet)
             } else
->>>>>>> 2e023bc4
               errorHandler[F]
                 .fromEither(
                   Left(unknownProtocol(s"Received unhandable message in frame: $unframed")))
