package coop.rchain.comm

import coop.rchain.kademlia
import coop.rchain.comm.protocol.routing._
import scala.util.{Failure, Success, Try}
import scala.util.control.NonFatal
import scala.concurrent.duration.{Duration, MILLISECONDS}
import com.google.protobuf.any.{Any => AnyProto}
import coop.rchain.comm._, CommError._
import cats._, cats.data._, cats.implicits._
import coop.rchain.catscontrib._, Catscontrib._
import coop.rchain.p2p.effects._
import kamon._

// TODO: In message construction, the system clock is used for nonce
// generation. For reproducibility, this should be a passed-in value.

// TODO REMOVE inheritance hierarchy for composition
trait ProtocolDispatcher[A] {

  /**
    * Handle an incoming message. This function is intended to thread
    * levels of protocol together, such that inner protocols can
    * bubble unhandled messages up to outer levels.
    */
<<<<<<< HEAD
  def dispatch[
      F[_]: Monad: Capture: Log: Time: Metrics: TransportLayer: NodeDiscovery: Encryption: Kvs[
        ?[_],
        PeerNode,
        Array[Byte]]: ApplicativeError_[?[_], CommError]](extra: A, msg: ProtocolMessage): F[Unit]
=======
  def dispatch[F[_]: Monad: Capture: Log: Time: Metrics: Communication: Encryption: Kvs[
                 ?[_],
                 PeerNode,
                 Array[Byte]]: ApplicativeError_[?[_], CommError]: PacketHandler](
      extra: A,
      msg: ProtocolMessage): F[Unit]
>>>>>>> 4f8144ad
}

/**
  * Implements broadcasting and round-trip (request-response) messaging
  * for higher level protocols.
  */
trait ProtocolHandler {

  /**
    * The node that anchors this handler; `local` becomes the source
    * for outgoing communications.
    */
  def local: ProtocolNode

  /**
    * Send a message to a single, remote node, and wait up to the
    * specified duration for a response.
    */
  def roundTrip[F[_]: Capture: Monad](
      msg: ProtocolMessage,
      remote: ProtocolNode,
      timeout: Duration = Duration(500, MILLISECONDS)): F[Either[CommError, ProtocolMessage]]

  /**
    * Asynchronously broadcast a message to all known peers.
    */
  def broadcast(msg: ProtocolMessage): Seq[Either[CommError, Unit]]
}

object ProtocolNode {

  def apply(peer: PeerNode,
            local: ProtocolNode,
            roundTrip: (ProtocolMessage, ProtocolNode) => CommErr[ProtocolMessage]): ProtocolNode =
    new ProtocolNode(peer.id, peer.endpoint, Some(local), roundTrip)

  def apply(peer: PeerNode,
            roundTrip: (ProtocolMessage, ProtocolNode) => CommErr[ProtocolMessage]): ProtocolNode =
    new ProtocolNode(peer.id, peer.endpoint, None, roundTrip)
}

/**
  * A `PeerNode` that knows how to send and receive messages. The
  * `ping` method for Kademlia is here.
  */
class ProtocolNode private (id: NodeIdentifier,
                            endpoint: Endpoint,
                            maybeLocal: Option[ProtocolNode],
                            roundTrip: (ProtocolMessage, ProtocolNode) => CommErr[ProtocolMessage])
    extends PeerNode(id, endpoint)
    with kademlia.Peer {

  def local: ProtocolNode = maybeLocal.getOrElse(this)

  private var _seq = 0L
  def seq: Long = _seq synchronized {
    _seq += 1
    _seq
  }

  val pingSendCount   = Kamon.counter("protocol-ping-sends")
  val lookupSendCount = Kamon.counter("protocol-lookup-send")

  override def ping: Try[Duration] = {
    pingSendCount.increment()
    val req = PingMessage(ProtocolMessage.ping(local), System.currentTimeMillis)
    roundTrip(req, this) match {
      case Right(resp) =>
        req.header match {
          case Some(incoming) =>
            Success(Duration(resp.timestamp - incoming.timestamp, MILLISECONDS))
          case _ => Failure(new Exception("ping failed"))
        }
      case Left(ex) =>
        ex match {
          case ProtocolException(exc) => Failure(exc)
          case exc                    => Failure(new Exception(exc.toString))
        }
    }
  }

  def lookup(key: Seq[Byte]): Try[Seq[PeerNode]] = {
    lookupSendCount.increment()
    val req = LookupMessage(ProtocolMessage.lookup(local, key), System.currentTimeMillis)
    roundTrip(req, this) match {
      case Right(LookupResponseMessage(proto, _)) =>
        proto.message.lookupResponse match {
          case Some(resp) => Success(resp.nodes.map(ProtocolMessage.toPeerNode(_)))
          case _          => Success(Seq())
        }
      case Right(_) => Failure(new Exception("unexpected response"))
      case Left(ex) =>
        ex match {
          case ProtocolException(exc) => Failure(exc)
          case exc                    => Failure(new Exception(exc.toString))
        }
    }
  }
}

/**
  * `ProtocolMessage` insulates protocol handlers from protocol buffer
  * clutter.
  */
trait ProtocolMessage {
  val proto: Protocol
  val timestamp: Long

  def header: Option[Header] = proto.header

  def sender: Option[PeerNode] =
    for {
      h <- header
      s <- h.sender
    } yield
      new PeerNode(NodeIdentifier(s.id.toByteArray),
                   Endpoint(s.host.toStringUtf8, s.tcpPort, s.udpPort))

  def toByteSeq: Seq[Byte] =
    proto.toByteArray
}

/**
  * Supports return headers, which hold information about the message
  * being responded to.
  */
trait ProtocolResponse extends ProtocolMessage {
  def returnHeader: Option[ReturnHeader] = proto.returnHeader
}

/**
  * A ping is a simple are-you-there? message.
  */
final case class PingMessage(proto: Protocol, timestamp: Long) extends ProtocolMessage {
  def response(src: ProtocolNode): Option[ProtocolMessage] =
    for {
      h <- header
    } yield PongMessage(ProtocolMessage.pong(src, h), System.currentTimeMillis)
}

/**
  * A pong is the response to a ping.
  */
final case class PongMessage(proto: Protocol, timestamp: Long) extends ProtocolResponse

/**
  * A lookup message asks for a list of peers from the local Kademlia
  * table that are closest to a given key.
  */
final case class LookupMessage(proto: Protocol, timestamp: Long) extends ProtocolMessage {
  def lookupId: Option[Seq[Byte]] = proto.message.lookup.map(_.id.toByteArray)

  def response(src: ProtocolNode, nodes: Seq[PeerNode]): Option[ProtocolMessage] =
    header.map { h =>
      LookupResponseMessage(ProtocolMessage.lookupResponse(src, h, nodes), System.currentTimeMillis)
    }
}

/**
  * A disconnect causes the receiver to forget about this peer.
  */
final case class DisconnectMessage(proto: Protocol, timestamp: Long) extends ProtocolMessage

/**
  * The response to a lookup message. It holds the list of peers
  * closest to the queried key.
  */
final case class LookupResponseMessage(proto: Protocol, timestamp: Long) extends ProtocolResponse

final case class UpstreamMessage(proto: Protocol, timestamp: Long)  extends ProtocolMessage
final case class UpstreamResponse(proto: Protocol, timestamp: Long) extends ProtocolResponse

/**
  * Utility functions for working with protocol buffers.
  */
object ProtocolMessage {

  implicit def toProtocolBytes(x: String) =
    com.google.protobuf.ByteString.copyFromUtf8(x)
  implicit def toProtocolBytes(x: Array[Byte]) =
    com.google.protobuf.ByteString.copyFrom(x)
  implicit def toProtocolBytes(x: Seq[Byte]) =
    com.google.protobuf.ByteString.copyFrom(x.toArray)

  def header(src: ProtocolNode): Header =
    Header()
      .withSender(node(src))
      .withTimestamp(System.currentTimeMillis)
      .withSeq(src.seq)

  def node(n: PeerNode): Node =
    Node()
      .withId(n.key)
      .withHost(n.endpoint.host)
      .withUdpPort(n.endpoint.udpPort)
      .withTcpPort(n.endpoint.tcpPort)

  def toPeerNode(n: Node): PeerNode =
    new PeerNode(NodeIdentifier(n.id.toByteArray),
                 Endpoint(n.host.toStringUtf8, n.tcpPort, n.udpPort))

  def returnHeader(h: Header): ReturnHeader =
    ReturnHeader()
      .withTimestamp(h.timestamp)
      .withSeq(h.seq)

  def ping(src: ProtocolNode): Protocol =
    Protocol()
      .withHeader(header(src))
      .withPing(Ping())

  def pong(src: ProtocolNode, h: Header): Protocol =
    Protocol()
      .withHeader(header(src))
      .withReturnHeader(returnHeader(h))
      .withPong(Pong())

  def lookup(src: ProtocolNode, id: Seq[Byte]): Protocol =
    Protocol()
      .withHeader(header(src))
      .withLookup(Lookup()
        .withId(id.toArray))

  def lookupResponse(src: ProtocolNode, h: Header, nodes: Seq[PeerNode]): Protocol =
    Protocol()
      .withHeader(header(src))
      .withReturnHeader(returnHeader(h))
      .withLookupResponse(LookupResponse()
        .withNodes(nodes.map(node(_))))

  def disconnect(src: ProtocolNode): Protocol =
    Protocol()
      .withHeader(header(src))
      .withDisconnect(Disconnect())

  def upstreamMessage(src: ProtocolNode, upstream: AnyProto): Protocol =
    Protocol()
      .withHeader(header(src))
      .withUpstream(upstream)

  def upstreamResponse(src: ProtocolNode, h: Header, upstream: AnyProto): Protocol =
    Protocol()
      .withHeader(header(src))
      .withReturnHeader(returnHeader(h))
      .withUpstream(upstream)

  def parse(bytes: Seq[Byte]): Either[CommError, ProtocolMessage] =
    try {
      Protocol.parseFrom(bytes.toArray) match {
        case msg: Protocol =>
          msg.message match {
            case Protocol.Message.Ping(_)   => Right(PingMessage(msg, System.currentTimeMillis))
            case Protocol.Message.Pong(_)   => Right(PongMessage(msg, System.currentTimeMillis))
            case Protocol.Message.Lookup(_) => Right(LookupMessage(msg, System.currentTimeMillis))
            case Protocol.Message.LookupResponse(_) =>
              Right(LookupResponseMessage(msg, System.currentTimeMillis))
            case Protocol.Message.Disconnect(_) =>
              Right(DisconnectMessage(msg, System.currentTimeMillis))
            case Protocol.Message.Upstream(_) =>
              msg.returnHeader match {
                case Some(_) => Right(UpstreamResponse(msg, System.currentTimeMillis))
                case None    => Right(UpstreamMessage(msg, System.currentTimeMillis))
              }

            case _ => Left(UnknownProtocolError("unable to unmarshal protocol buffer"))
          }
      }
    } catch {
      case NonFatal(ex: Exception) => Left(ProtocolException(ex))
    }
}<|MERGE_RESOLUTION|>--- conflicted
+++ resolved
@@ -1,16 +1,21 @@
 package coop.rchain.comm
 
+import scala.concurrent.duration.{Duration, MILLISECONDS}
+import scala.util.control.NonFatal
+import scala.util.{Failure, Success, Try}
+
+import cats._
+
+import coop.rchain.catscontrib._
+import coop.rchain.comm.CommError._
+import coop.rchain.comm.protocol.routing._
 import coop.rchain.kademlia
-import coop.rchain.comm.protocol.routing._
-import scala.util.{Failure, Success, Try}
-import scala.util.control.NonFatal
-import scala.concurrent.duration.{Duration, MILLISECONDS}
+import coop.rchain.p2p.effects._
+
+import com.google.protobuf.ByteString
 import com.google.protobuf.any.{Any => AnyProto}
-import coop.rchain.comm._, CommError._
-import cats._, cats.data._, cats.implicits._
-import coop.rchain.catscontrib._, Catscontrib._
-import coop.rchain.p2p.effects._
 import kamon._
+import kamon.metric.CounterMetric
 
 // TODO: In message construction, the system clock is used for nonce
 // generation. For reproducibility, this should be a passed-in value.
@@ -23,20 +28,13 @@
     * levels of protocol together, such that inner protocols can
     * bubble unhandled messages up to outer levels.
     */
-<<<<<<< HEAD
   def dispatch[
       F[_]: Monad: Capture: Log: Time: Metrics: TransportLayer: NodeDiscovery: Encryption: Kvs[
         ?[_],
         PeerNode,
-        Array[Byte]]: ApplicativeError_[?[_], CommError]](extra: A, msg: ProtocolMessage): F[Unit]
-=======
-  def dispatch[F[_]: Monad: Capture: Log: Time: Metrics: Communication: Encryption: Kvs[
-                 ?[_],
-                 PeerNode,
-                 Array[Byte]]: ApplicativeError_[?[_], CommError]: PacketHandler](
+        Array[Byte]]: ApplicativeError_[?[_], CommError]: PacketHandler](
       extra: A,
       msg: ProtocolMessage): F[Unit]
->>>>>>> 4f8144ad
 }
 
 /**
@@ -97,8 +95,8 @@
     _seq
   }
 
-  val pingSendCount   = Kamon.counter("protocol-ping-sends")
-  val lookupSendCount = Kamon.counter("protocol-lookup-send")
+  val pingSendCount: CounterMetric   = Kamon.counter("protocol-ping-sends")
+  val lookupSendCount: CounterMetric = Kamon.counter("protocol-lookup-send")
 
   override def ping: Try[Duration] = {
     pingSendCount.increment()
@@ -124,7 +122,7 @@
     roundTrip(req, this) match {
       case Right(LookupResponseMessage(proto, _)) =>
         proto.message.lookupResponse match {
-          case Some(resp) => Success(resp.nodes.map(ProtocolMessage.toPeerNode(_)))
+          case Some(resp) => Success(resp.nodes.map(ProtocolMessage.toPeerNode))
           case _          => Success(Seq())
         }
       case Right(_) => Failure(new Exception("unexpected response"))
@@ -152,8 +150,8 @@
       h <- header
       s <- h.sender
     } yield
-      new PeerNode(NodeIdentifier(s.id.toByteArray),
-                   Endpoint(s.host.toStringUtf8, s.tcpPort, s.udpPort))
+      PeerNode(NodeIdentifier(s.id.toByteArray),
+               Endpoint(s.host.toStringUtf8, s.tcpPort, s.udpPort))
 
   def toByteSeq: Seq[Byte] =
     proto.toByteArray
@@ -214,11 +212,11 @@
   */
 object ProtocolMessage {
 
-  implicit def toProtocolBytes(x: String) =
+  implicit def toProtocolBytes(x: String): ByteString =
     com.google.protobuf.ByteString.copyFromUtf8(x)
-  implicit def toProtocolBytes(x: Array[Byte]) =
+  implicit def toProtocolBytes(x: Array[Byte]): ByteString =
     com.google.protobuf.ByteString.copyFrom(x)
-  implicit def toProtocolBytes(x: Seq[Byte]) =
+  implicit def toProtocolBytes(x: Seq[Byte]): ByteString =
     com.google.protobuf.ByteString.copyFrom(x.toArray)
 
   def header(src: ProtocolNode): Header =
@@ -235,8 +233,7 @@
       .withTcpPort(n.endpoint.tcpPort)
 
   def toPeerNode(n: Node): PeerNode =
-    new PeerNode(NodeIdentifier(n.id.toByteArray),
-                 Endpoint(n.host.toStringUtf8, n.tcpPort, n.udpPort))
+    PeerNode(NodeIdentifier(n.id.toByteArray), Endpoint(n.host.toStringUtf8, n.tcpPort, n.udpPort))
 
   def returnHeader(h: Header): ReturnHeader =
     ReturnHeader()
@@ -265,7 +262,7 @@
       .withHeader(header(src))
       .withReturnHeader(returnHeader(h))
       .withLookupResponse(LookupResponse()
-        .withNodes(nodes.map(node(_))))
+        .withNodes(nodes.map(node)))
 
   def disconnect(src: ProtocolNode): Protocol =
     Protocol()
