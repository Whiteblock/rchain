package coop.rchain.comm.transport

import java.io.ByteArrayInputStream

import coop.rchain.comm._, CommError._
import coop.rchain.comm.protocol.routing._
import coop.rchain.comm.rp.ProtocolHelper
import cats._, cats.data._, cats.implicits._
import coop.rchain.catscontrib._, Catscontrib._, ski._, TaskContrib._
import coop.rchain.shared.{Cell, Log, LogSource}

import scala.concurrent.duration._
import scala.util._
import io.grpc._, io.grpc.netty._
import io.netty.handler.ssl.{ClientAuth, SslContext, SslContextBuilder}
import coop.rchain.comm.protocol.routing.RoutingGrpcMonix.TransportLayerStub
import monix.eval._, monix.execution._
import scala.concurrent.TimeoutException

class TcpTransportLayer(host: String, port: Int, cert: String, key: String, maxMessageSize: Int)(
    implicit scheduler: Scheduler,
    cell: TcpTransportLayer.TransportCell[Task],
    log: Log[Task]
) extends TransportLayer[Task] {

  private val DefaultSendTimeout = 5.seconds

  private implicit val logSource: LogSource = LogSource(this.getClass)

  private def certInputStream = new ByteArrayInputStream(cert.getBytes())
  private def keyInputStream  = new ByteArrayInputStream(key.getBytes())

  private lazy val serverSslContext: SslContext =
    try {
      GrpcSslContexts
        .configure(SslContextBuilder.forServer(certInputStream, keyInputStream))
        .trustManager(HostnameTrustManagerFactory.Instance)
        .clientAuth(ClientAuth.REQUIRE)
        .build()
    } catch {
      case e: Throwable =>
        println(e.getMessage)
        throw e
    }

  private lazy val clientSslContext: SslContext =
    try {
      val builder = GrpcSslContexts.forClient
      builder.trustManager(HostnameTrustManagerFactory.Instance)
      builder.keyManager(certInputStream, keyInputStream)
      builder.build
    } catch {
      case e: Throwable =>
        println(e.getMessage)
        throw e
    }

  private def clientChannel(peer: PeerNode): Task[ManagedChannel] =
    for {
      _ <- log.debug(s"Creating new channel to peer ${peer.toAddress}")
      c <- Task.delay {
            NettyChannelBuilder
              .forAddress(peer.endpoint.host, peer.endpoint.tcpPort)
              .executor(scheduler)
              .maxInboundMessageSize(maxMessageSize)
              .negotiationType(NegotiationType.TLS)
              .sslContext(clientSslContext)
              .intercept(new SslSessionClientInterceptor())
              .overrideAuthority(peer.id.toString)
              .build()
          }
    } yield c

  private def connection(peer: PeerNode, enforce: Boolean): Task[ManagedChannel] =
    cell.modify { s =>
      if (s.shutdown && !enforce)
        Task.raiseError(new RuntimeException("The transport layer has been shut down")).as(s)
      else
        for {
          c <- s.connections.get(peer).fold(clientChannel(peer))(_.pure[Task])
        } yield s.copy(connections = s.connections + (peer -> c))
    } >>= kp(cell.read.map(_.connections.apply(peer)))

  def disconnect(peer: PeerNode): Task[Unit] =
    cell.modify { s =>
      for {
        _ <- s.connections.get(peer) match {
              case Some(c) =>
                log
                  .debug(s"Disconnecting from peer ${peer.toAddress}")
                  .map(kp(Try(c.shutdown())))
                  .void
              case _ => Task.unit // ignore if connection does not exists already
            }
      } yield s.copy(connections = s.connections - peer)
    }

  private object PeerUnavailable {
    def unapply(e: Throwable): Boolean =
      e.isInstanceOf[StatusRuntimeException] &&
        e.asInstanceOf[StatusRuntimeException].getStatus.getCode == Status.Code.UNAVAILABLE
  }

  private def withClient[A](peer: PeerNode, enforce: Boolean)(
      f: TransportLayerStub => Task[A]
  ): Task[A] =
    for {
      channel <- connection(peer, enforce)
      stub    <- Task.delay(RoutingGrpcMonix.stub(channel))
      result <- f(stub).doOnFinish {
                 case Some(PeerUnavailable()) => disconnect(peer)
                 case _                       => Task.unit
               }
      _ <- Task.unit.asyncBoundary // return control to caller thread
    } yield result

  private def transport(peer: PeerNode, enforce: Boolean)(
      f: TransportLayerStub => Task[TLResponse]
  ): Task[CommErr[Option[Protocol]]] =
    withClient(peer, enforce)(f).attempt.map(processResponse(peer, _))

  /**
    * This implmementation is temporary, it sequentially sends blob to each peers.
    * TODO Provide solution that stacks blob on a queue that is later consumed
    */
  def streamBlob(peers: Seq[PeerNode], blob: Blob): Task[Unit] =
    peers.toList
      .traverse(
        peer =>
          withClient(peer, enforce = false) { stub =>
            stub.stream(TLBlob().withBlob(blob))
          }.attempt.flatMap {
            case Left(error) => log.debug(s"Error while streaming blob, error: $error")
            case Right(_)    => Task.unit
          }
      )
      .as(())

  private def processResponse(
      peer: PeerNode,
      response: Either[Throwable, TLResponse]
  ): CommErr[Option[Protocol]] =
    response
      .leftMap {
        case _: TimeoutException => CommError.timeout
        case PeerUnavailable()   => peerUnavailable(peer)
        case e                   => protocolException(e)
      }
      .flatMap(
        tlr =>
          tlr.payload match {
            case p if p.isProtocol   => Right(Some(tlr.getProtocol))
            case p if p.isNoResponse => Right(None)
            case TLResponse.Payload.InternalServerError(ise) =>
              Left(internalCommunicationError("Got response: " + ise.error.toStringUtf8))
          }
      )

  def roundTrip(peer: PeerNode, msg: Protocol, timeout: FiniteDuration): Task[CommErr[Protocol]] =
    transport(peer, enforce = false)(_.ask(TLRequest(msg.some)).nonCancelingTimeout(timeout))
      .map(_.flatMap {
        case Some(p) => Right(p)
        case _       => Left(internalCommunicationError("Was expecting message, nothing arrived"))
      })

  private def innerSend(
      peer: PeerNode,
      msg: Protocol,
      enforce: Boolean = false,
      timeout: FiniteDuration = DefaultSendTimeout
  ): Task[CommErr[Unit]] =
    transport(peer, enforce)(_.ask(TLRequest(msg.some)).nonCancelingTimeout(timeout))
      .map(_.flatMap {
        case Some(p) => Left(internalCommunicationError(s"Was expecting no message. Response: $p"))
        case _       => Right(())
      })

  private def innerBroadcast(
      peers: Seq[PeerNode],
      msg: Protocol,
      enforce: Boolean = false,
      timeOut: FiniteDuration = DefaultSendTimeout
  ): Task[Seq[CommErr[Unit]]] =
    Task.gatherUnordered(peers.map(innerSend(_, msg, enforce, timeOut)))

  def send(peer: PeerNode, msg: Protocol): Task[CommErr[Unit]] =
    innerSend(peer, msg)

  def broadcast(peers: Seq[PeerNode], msg: Protocol): Task[Seq[CommErr[Unit]]] =
    innerBroadcast(peers, msg)

  private def receiveInternal(
      parallelism: Int
  )(
      dispatch: Protocol => Task[CommunicationResponse],
      handleBlob: Blob => Task[Unit]
  ): Task[Cancelable] = {

    def dispatchInternal: ServerMessage => Task[Unit] = {
      // TODO: consider logging on failure (Left)
      case Tell(protocol) => dispatch(protocol).attempt.void
      case Ask(protocol, sender) if !sender.complete =>
        dispatch(protocol).attempt.map {
          case Left(e)         => sender.failWith(e)
          case Right(response) => sender.reply(response)
        }.void
<<<<<<< HEAD
      case _ => Task.unit // sender timeout
=======
      case BlobMessage(blob) => handleBlob(blob)
>>>>>>> e9ce2a40
    }

    Task.delay {
      new TcpServerObservable(port, serverSslContext, maxMessageSize)
        .mapParallelUnordered(parallelism)(dispatchInternal)
        .subscribe()(Scheduler.computation(parallelism, "tl-dispatcher"))
    }
  }

  def receive(
      dispatch: Protocol => Task[CommunicationResponse],
      handleBlob: Blob => Task[Unit]
  ): Task[Unit] =
    cell.modify { s =>
      for {
        server <- s.server match {
                   case Some(_) =>
                     Task.raiseError(
                       new RuntimeException("TransportLayer server is already started")
                     )
                   case _ =>
<<<<<<< HEAD
                     val parallelism = Math.max(Runtime.getRuntime.availableProcessors(), 2)
                     receiveInternal(parallelism)(dispatch)
=======
                     val parallelism = Runtime.getRuntime.availableProcessors()
                     receiveInternal(parallelism)(dispatch, handleBlob)
>>>>>>> e9ce2a40
                 }
      } yield s.copy(server = Some(server))

    }

  def shutdown(msg: Protocol): Task[Unit] = {
    def shutdownServer: Task[Unit] = cell.modify { s =>
      for {
        _ <- log.info("Shutting down server")
        _ <- s.server.fold(Task.unit)(server => Task.delay(server.cancel()))
      } yield s.copy(server = None, shutdown = true)
    }

    def sendShutdownMessages: Task[Unit] =
      for {
        peers <- cell.read.map(_.connections.keys.toSeq)
        _     <- log.info("Sending shutdown message to all peers")
        _     <- innerBroadcast(peers, msg, enforce = true, timeOut = 500.milliseconds)
        _     <- log.info("Disconnecting from all peers")
        _     <- Task.gatherUnordered(peers.map(disconnect))
      } yield ()

    cell.read.flatMap { s =>
      if (s.shutdown) Task.unit
      else shutdownServer *> sendShutdownMessages
    }
  }
}

object TcpTransportLayer {
  type Connection          = ManagedChannel
  type Connections         = Map[PeerNode, Connection]
  type TransportCell[F[_]] = Cell[F, TransportState]
}

case class TransportState(
    connections: TcpTransportLayer.Connections = Map.empty,
    server: Option[Cancelable] = None,
    shutdown: Boolean = false
)

object TransportState {
  def empty: TransportState = TransportState()
}<|MERGE_RESOLUTION|>--- conflicted
+++ resolved
@@ -204,11 +204,8 @@
           case Left(e)         => sender.failWith(e)
           case Right(response) => sender.reply(response)
         }.void
-<<<<<<< HEAD
-      case _ => Task.unit // sender timeout
-=======
       case BlobMessage(blob) => handleBlob(blob)
->>>>>>> e9ce2a40
+      case _                 => Task.unit // sender timeout
     }
 
     Task.delay {
@@ -230,13 +227,8 @@
                        new RuntimeException("TransportLayer server is already started")
                      )
                    case _ =>
-<<<<<<< HEAD
                      val parallelism = Math.max(Runtime.getRuntime.availableProcessors(), 2)
-                     receiveInternal(parallelism)(dispatch)
-=======
-                     val parallelism = Runtime.getRuntime.availableProcessors()
                      receiveInternal(parallelism)(dispatch, handleBlob)
->>>>>>> e9ce2a40
                  }
       } yield s.copy(server = Some(server))
 
