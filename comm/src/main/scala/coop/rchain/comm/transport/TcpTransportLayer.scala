--- conflicted
+++ resolved
@@ -54,29 +54,6 @@
         throw e
     }
 
-<<<<<<< HEAD
-  private def withClient[A](remote: PeerNode)(f: TransportLayerStub => Future[A]): Future[A] = {
-    val channel = clientChannel(remote)
-    val stub    = TransportLayerGrpc.stub(channel)
-    f(stub).andThen { case _ => channel.shutdown() }
-  }
-
-  private def clientChannel(remote: PeerNode) =
-    NettyChannelBuilder
-      .forAddress(remote.endpoint.host, remote.endpoint.tcpPort)
-      .negotiationType(NegotiationType.TLS)
-      .sslContext(clientSslContext)
-      .intercept(new SslSessionClientInterceptor())
-      .overrideAuthority(remote.id.toString)
-      .build()
-
-  def roundTrip(msg: Protocol, remote: PeerNode, timeout: Duration): F[CommErr[Protocol]] =
-    for {
-      tlResponseErr <- Capture[F].capture(
-                        Try(
-                          Await.result(withClient(remote)(_.send(TLRequest(msg.some))), timeout)
-                        ).toEither.leftMap(protocolException))
-=======
   private def clientChannel(peer: PeerNode): Task[ManagedChannel] =
     Task.delay {
       NettyChannelBuilder
@@ -134,12 +111,9 @@
       })
 
   // TODO: Rename to send
-  def roundTrip(peer: PeerNode,
-                msg: ProtocolMessage,
-                timeout: FiniteDuration): Task[CommErr[ProtocolMessage]] =
+  def roundTrip(peer: PeerNode, msg: Protocol, timeout: FiniteDuration): Task[CommErr[Protocol]] =
     for {
-      tlResponseErr <- sendRequest(TLRequest(msg.proto.some), peer, timeout)
->>>>>>> 6ef1f6d0
+      tlResponseErr <- sendRequest(TLRequest(msg.some), peer, timeout)
       pmErr <- tlResponseErr
                 .flatMap(tlr =>
                   tlr.payload match {
@@ -153,30 +127,17 @@
     } yield pmErr
 
   // TODO: rename to sendAndForget
-  def send(peer: PeerNode, msg: ProtocolMessage): Task[Unit] =
+  def send(peer: PeerNode, msg: Protocol): Task[Unit] =
     Task
-      .racePair(innerSend(peer, TLRequest(msg.proto.some)), Task.unit)
+      .racePair(innerSend(peer, TLRequest(msg.some)), Task.unit)
       .attempt
       .void
 
-<<<<<<< HEAD
-  def send(msg: Protocol, peer: PeerNode): F[CommErr[Unit]] =
-    Capture[F]
-      .capture(withClient(peer)(_.send(TLRequest(msg.some))))
-      .as(Right(()))
-
-  def broadcast(msg: Protocol, peers: Seq[PeerNode]): F[Seq[CommErr[Unit]]] =
-    peers.toList.traverse(peer => send(msg, peer)).map(_.toSeq)
-
-  def receive(dispatch: Protocol => F[CommunicationResponse]): F[Unit] =
-    Capture[F].capture {
-=======
-  def broadcast(peers: Seq[PeerNode], msg: ProtocolMessage): Task[Unit] =
+  def broadcast(peers: Seq[PeerNode], msg: Protocol): Task[Unit] =
     Task.gatherUnordered(peers.map(send(_, msg))).void
 
-  def receive(dispatch: ProtocolMessage => Task[CommunicationResponse]): Task[Unit] =
+  def receive(dispatch: Protocol => Task[CommunicationResponse]): Task[Unit] =
     Capture[Task].capture {
->>>>>>> 6ef1f6d0
       NettyServerBuilder
         .forPort(port)
         .sslContext(serverSslContext)
@@ -187,10 +148,6 @@
     }
 }
 
-<<<<<<< HEAD
-class TranportLayerImpl[F[_]: Monad: Capture: Metrics: Futurable](
-    dispatch: Protocol => F[CommunicationResponse])
-=======
 object TcpTransportLayer {
   import cats.mtl.MonadState
   type Connection       = ManagedChannel
@@ -198,30 +155,17 @@
   type ConnectionsState = MonadState[Task, Connections]
 }
 
-class TransportLayerImpl(dispatch: ProtocolMessage => Task[CommunicationResponse])(
+class TransportLayerImpl(dispatch: Protocol => Task[CommunicationResponse])(
     implicit scheduler: Scheduler)
->>>>>>> 6ef1f6d0
     extends TransportLayerGrpc.TransportLayer {
 
   def send(request: TLRequest): Future[TLResponse] =
     request.protocol
-<<<<<<< HEAD
-      .fold(internalServerError("protocol not available in request").pure[F]) { protocol =>
+      .fold(internalServerError("protocol not available in request").pure[Task]) { protocol =>
         dispatch(protocol) >>= {
-          case NotHandled                   => internalServerError(s"Message ${protocol} was not handled!").pure[F]
-          case HandledWitoutMessage         => noResponse.pure[F]
-          case HandledWithMessage(response) => returnProtocol(response).pure[F]
-=======
-      .fold(internalServerError("protocol not available in request").pure[Task]) { protocol =>
-        ProtocolMessage.toProtocolMessage(protocol) match {
-          case Left(error) => internalServerError(error.toString).pure[Task]
-          case Right(pm) =>
-            dispatch(pm).map {
-              case NotHandled                   => internalServerError(s"Message $pm was not handled!")
-              case HandledWitoutMessage         => noResponse
-              case HandledWithMessage(response) => returnProtocol(response.proto)
-            }
->>>>>>> 6ef1f6d0
+          case NotHandled                   => internalServerError(s"Message ${protocol} was not handled!").pure[Task]
+          case HandledWitoutMessage         => noResponse.pure[Task]
+          case HandledWithMessage(response) => returnProtocol(response).pure[Task]
         }
       }
       .runAsync
