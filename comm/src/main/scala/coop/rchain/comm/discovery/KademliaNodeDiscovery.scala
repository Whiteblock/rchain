package coop.rchain.comm.discovery

import cats._
import cats.implicits._
import coop.rchain.catscontrib._
import coop.rchain.catscontrib.ski._
import coop.rchain.comm.CommError._
import coop.rchain.comm._
import coop.rchain.comm.protocol.routing._
import coop.rchain.comm.transport.CommunicationResponse._
import coop.rchain.comm.transport._
import coop.rchain.metrics.Metrics
import coop.rchain.shared._

import scala.collection.mutable
import scala.concurrent.duration._

object KademliaNodeDiscovery {
  def create[F[_]: Monad: Capture: Log: Time: Metrics: KademliaRPC](
      src: PeerNode,
<<<<<<< HEAD
      defaultTimeout: FiniteDuration): G[KademliaNodeDiscovery[F]] =
    new KademliaNodeDiscovery[F](src, defaultTimeout).pure[G]
=======
      defaultTimeout: FiniteDuration)(init: Option[PeerNode]): F[KademliaNodeDiscovery[F]] =
    for {
      knd <- (new KademliaNodeDiscovery[F](src, defaultTimeout)).pure[F]
      _   <- init.fold(().pure[F])(p => knd.addNode(p))
    } yield knd

>>>>>>> 3edb0eac
}

private[discovery] class KademliaNodeDiscovery[
    F[_]: Monad: Capture: Log: Time: Metrics: KademliaRPC](src: PeerNode, timeout: FiniteDuration)
    extends NodeDiscovery[F] {

  private val table = PeerTable(src)

  private val id: NodeIdentifier = src.id

  private[discovery] def addNode(peer: PeerNode): F[Unit] =
    for {
      _ <- table.updateLastSeen[F](peer)
      _ <- Metrics[F].setGauge("kademlia-peers", table.peers.length.toLong)
    } yield ()

  def discover: F[Unit] =
    for {
      _     <- Time[F].sleep(5000)
      peers <- findMorePeers(10).map(_.toList)
      _     <- peers.traverse(addNode)
    } yield ()

  /**
    * Return up to `limit` candidate peers.
    *
    * Curently, this function determines the distances in the table that are
    * least populated and searches for more peers to fill those. It asks one
    * node for peers at one distance, then moves on to the next node and
    * distance. The queried nodes are not in any particular order. For now, this
    * function should be called with a relatively small `limit` parameter like
    * 10 to avoid making too many unproductive networking calls.
    */
  private def findMorePeers(limit: Int): F[Seq[PeerNode]] = {
    val dists = table.sparseness().toArray

    def find(peerSet: Set[PeerNode], potentials: Set[PeerNode], i: Int): F[Seq[PeerNode]] =
      if (peerSet.nonEmpty && potentials.size < limit && i < dists.length) {
        val dist = dists(i)
        /*
         * The general idea is to ask a peer for its peers around a certain
         * distance from our own key. So, construct a key that first differs
         * from ours at bit position dist.
         */
        val target       = id.key.to[mutable.ArrayBuffer] // Our key
        val byteIndex    = dist / 8
        val differentBit = 1 << (dist % 8)
        target(byteIndex) = (target(byteIndex) ^ differentBit).toByte // A key at a distance dist from me
        KademliaRPC[F]
          .lookup(target, peerSet.head)
          .map { results =>
            potentials ++ results.filter(
              r =>
                !potentials.contains(r)
                  && r.id.key != id.key
                  && table.find(r.id.key).isEmpty)
          } >>= (find(peerSet.tail, _, i + 1))
      } else {
        potentials.toSeq.pure[F]
      }

    find(table.peers.toSet, Set(), 0)
  }

  def peers: F[Seq[PeerNode]] = Capture[F].capture(table.peers)

  def handleCommunications: Protocol => F[CommunicationResponse] =
    protocol =>
      ProtocolHelper.sender(protocol).fold(notHandled(senderNotAvailable).pure[F]) { sender =>
        table.updateLastSeen[F](sender) >>= kp(protocol match {
          case Protocol(_, Protocol.Message.Ping(_))        => handlePing
          case Protocol(_, Protocol.Message.Lookup(lookup)) => handleLookup(sender, lookup)
          case _                                            => notHandled(unexpectedMessage(protocol.toString)).pure[F]
        })
    }

  private def handlePing: F[CommunicationResponse] =
    for {
      _           <- Metrics[F].incrementCounter("ping-recv-count")
      currentTime <- Time[F].currentMillis
    } yield handledWithMessage(ProtocolHelper.pong(src, currentTime))

  /**
    * Validate incoming LOOKUP message and return an answering
    * LOOKUP_RESPONSE.
    */
  private def handleLookup(sender: PeerNode, lookup: Lookup): F[CommunicationResponse] = {
    val id = lookup.id.toByteArray

    for {
      peers          <- Capture[F].capture(table.lookup(id))
      currentTime    <- Time[F].currentMillis
      lookupResponse = ProtocolHelper.lookupResponse(src, peers, currentTime)
      _              <- Metrics[F].incrementCounter("lookup-recv-count")
    } yield handledWithMessage(lookupResponse)
  }
}<|MERGE_RESOLUTION|>--- conflicted
+++ resolved
@@ -18,17 +18,12 @@
 object KademliaNodeDiscovery {
   def create[F[_]: Monad: Capture: Log: Time: Metrics: KademliaRPC](
       src: PeerNode,
-<<<<<<< HEAD
-      defaultTimeout: FiniteDuration): G[KademliaNodeDiscovery[F]] =
-    new KademliaNodeDiscovery[F](src, defaultTimeout).pure[G]
-=======
       defaultTimeout: FiniteDuration)(init: Option[PeerNode]): F[KademliaNodeDiscovery[F]] =
     for {
       knd <- (new KademliaNodeDiscovery[F](src, defaultTimeout)).pure[F]
       _   <- init.fold(().pure[F])(p => knd.addNode(p))
     } yield knd
 
->>>>>>> 3edb0eac
 }
 
 private[discovery] class KademliaNodeDiscovery[
