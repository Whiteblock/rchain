package coop.rchain.comm.transport

import java.util.concurrent.atomic.AtomicInteger

import scala.collection.mutable
import scala.concurrent.duration._

import coop.rchain.catscontrib.ski._
import cats._
import cats.effect.Timer
import cats.effect.concurrent.MVar
import cats.implicits._

import coop.rchain.comm._
import coop.rchain.comm.protocol.routing.Protocol
import coop.rchain.comm.CommError.CommErr
import coop.rchain.comm.rp.ProtocolHelper

abstract class TransportLayerRuntime[F[_]: Monad: Timer, E <: Environment] {

  def createEnvironment(port: Int): F[E]

  def createTransportLayer(env: E): F[TransportLayer[F]]

  def createDispatcherCallback: F[DispatcherCallback[F]]

  def extract[A](fa: F[A]): A

  private val nextPort = new AtomicInteger(41000)

  def twoNodesEnvironment[A](block: (E, E) => F[A]): F[A] =
    for {
      e1 <- createEnvironment(nextPort.incrementAndGet())
      e2 <- createEnvironment(nextPort.incrementAndGet())
      r  <- block(e1, e2)
    } yield r

  def threeNodesEnvironment[A](block: (E, E, E) => F[A]): F[A] =
    for {
      e1 <- createEnvironment(nextPort.incrementAndGet())
      e2 <- createEnvironment(nextPort.incrementAndGet())
      e3 <- createEnvironment(nextPort.incrementAndGet())
      r  <- block(e1, e2, e3)
    } yield r

  trait Runtime[A] {
    protected def protocolDispatcher: Dispatcher[F, Protocol, CommunicationResponse]
    protected def streamDispatcher: Dispatcher[F, Blob, Unit]
    def run(blockUntilDispatched: Boolean): Result
    trait Result {
      def localNode: PeerNode
      def apply(): A
    }
  }

  abstract class TwoNodesRuntime[A](
      val protocolDispatcher: Dispatcher[F, Protocol, CommunicationResponse] =
        Dispatcher.withoutMessageDispatcher[F],
      val streamDispatcher: Dispatcher[F, Blob, Unit] = Dispatcher.devNullPacketDispatcher[F]
  ) extends Runtime[A] {
    def execute(transportLayer: TransportLayer[F], local: PeerNode, remote: PeerNode): F[A]

    def run(blockUntilDispatched: Boolean = true): TwoNodesResult =
      extract(
        twoNodesEnvironment { (e1, e2) =>
          for {
            localTl  <- createTransportLayer(e1)
            remoteTl <- createTransportLayer(e2)
            local    = e1.peer
            remote   = e2.peer
<<<<<<< HEAD
            cb       <- createDispatcherCallback
=======
            _        <- localTl.receive(null, null)
>>>>>>> 5f179102
            _ <- remoteTl.receive(
                  protocolDispatcher.dispatch(remote, cb),
                  streamDispatcher.dispatch(remote, cb)
                )
            r <- execute(localTl, local, remote)
<<<<<<< HEAD
            _ <- if (blockUntilDispatched) cb.waitUntilDispatched()
                else implicitly[Timer[F]].sleep(1.second)
=======
            // arbitrary sleep value, so environment has time to handle requests
            _ <- time.sleep(1000 millisecond)
>>>>>>> 5f179102
            _ <- remoteTl.shutdown(ProtocolHelper.disconnect(remote))
            _ <- localTl.shutdown(ProtocolHelper.disconnect(local))
          } yield
            new TwoNodesResult {
              def localNode: PeerNode        = local
              def remoteNode: PeerNode       = remote
              def remoteNodes: Seq[PeerNode] = Seq(remote)
              def apply(): A                 = r
            }
        }
      )

    trait TwoNodesResult extends Result {
      def remoteNode: PeerNode
    }
  }

  abstract class TwoNodesRemoteDeadRuntime[A](
      val protocolDispatcher: Dispatcher[F, Protocol, CommunicationResponse] =
        Dispatcher.withoutMessageDispatcher[F],
      val streamDispatcher: Dispatcher[F, Blob, Unit] = Dispatcher.devNullPacketDispatcher[F]
  ) extends Runtime[A] {
    def execute(transportLayer: TransportLayer[F], local: PeerNode, remote: PeerNode): F[A]

    def run(blockUntilDispatched: Boolean = false): TwoNodesResult =
      extract(
        twoNodesEnvironment { (e1, e2) =>
          for {
            localTl <- createTransportLayer(e1)
            local   = e1.peer
            remote  = e2.peer
            r       <- execute(localTl, local, remote)
            _       <- localTl.shutdown(ProtocolHelper.disconnect(local))
          } yield
            new TwoNodesResult {
              def localNode: PeerNode  = local
              def remoteNode: PeerNode = remote
              def apply(): A           = r
            }
        }
      )

    trait TwoNodesResult extends Result {
      def remoteNode: PeerNode
    }
  }

  abstract class ThreeNodesRuntime[A](
      val protocolDispatcher: Dispatcher[F, Protocol, CommunicationResponse] =
        Dispatcher.withoutMessageDispatcher[F],
      val streamDispatcher: Dispatcher[F, Blob, Unit] = Dispatcher.devNullPacketDispatcher[F]
  ) extends Runtime[A] {
    def execute(
        transportLayer: TransportLayer[F],
        local: PeerNode,
        remote1: PeerNode,
        remote2: PeerNode
    ): F[A]

    def run(blockUntilDispatched: Boolean = true): ThreeNodesResult =
      extract(
        threeNodesEnvironment { (e1, e2, e3) =>
          for {
            localTl   <- createTransportLayer(e1)
            remoteTl1 <- createTransportLayer(e2)
            remoteTl2 <- createTransportLayer(e3)
            local     = e1.peer
            remote1   = e2.peer
            remote2   = e3.peer
<<<<<<< HEAD
            cb1       <- createDispatcherCallback
            cb2       <- createDispatcherCallback
            _ <- remoteTl1.receive(
                  protocolDispatcher.dispatch(remote1, cb1),
                  streamDispatcher.dispatch(remote1, cb1)
                )
            _ <- remoteTl2.receive(
                  protocolDispatcher.dispatch(remote2, cb2),
                  streamDispatcher.dispatch(remote2, cb2)
                )
            r <- execute(localTl, local, remote1, remote2)
            _ <- if (blockUntilDispatched) cb1.waitUntilDispatched()
                else implicitly[Timer[F]].sleep(1.second)
            _ <- if (blockUntilDispatched) cb2.waitUntilDispatched()
                else implicitly[Timer[F]].sleep(1.second)
=======
            _         <- localTl.receive(null, null)
            _ <- remoteTl1
                  .receive(protocolDispatcher.dispatch(remote1), streamDispatcher.dispatch(remote1))
            _ <- remoteTl2
                  .receive(protocolDispatcher.dispatch(remote2), streamDispatcher.dispatch(remote2))
            r <- execute(localTl, local, remote1, remote2)
            // arbitrary sleep value, so environment has time to handle requests
            _ <- time.sleep(1000 millisecond)
>>>>>>> 5f179102
            _ <- remoteTl1.shutdown(ProtocolHelper.disconnect(remote1))
            _ <- remoteTl2.shutdown(ProtocolHelper.disconnect(remote2))
            _ <- localTl.shutdown(ProtocolHelper.disconnect(local))
          } yield
            new ThreeNodesResult {
              def localNode: PeerNode   = local
              def remoteNode1: PeerNode = remote1
              def remoteNode2: PeerNode = remote2
              def apply(): A            = r
            }
        }
      )

    trait ThreeNodesResult extends Result {
      def remoteNode1: PeerNode
      def remoteNode2: PeerNode
    }
  }

  def roundTripWithHeartbeat(
      transport: TransportLayer[F],
      local: PeerNode,
      remote: PeerNode,
      timeout: FiniteDuration = 10.second
  ): F[CommErr[Protocol]] = {
    val msg = ProtocolHelper.heartbeat(local)
    transport.roundTrip(remote, msg, timeout)
  }

  def sendHeartbeat(
      transport: TransportLayer[F],
      local: PeerNode,
      remote: PeerNode
  ): F[CommErr[Unit]] = {
    val msg = ProtocolHelper.heartbeat(local)
    transport.send(remote, msg)
  }

  def broadcastHeartbeat(
      transport: TransportLayer[F],
      local: PeerNode,
      remotes: PeerNode*
  ): F[Seq[CommErr[Unit]]] = {
    val msg = ProtocolHelper.heartbeat(local)
    transport.broadcast(remotes, msg)
  }

}

trait Environment {
  def peer: PeerNode
  def host: String
  def port: Int
}

final class DispatcherCallback[F[_]: Functor](state: MVar[F, Unit]) {
  def notifyThatDispatched(): F[Unit] = state.tryPut(()).void
  def waitUntilDispatched(): F[Unit]  = state.take
}

final class Dispatcher[F[_]: Monad: Timer, R, S](
    response: PeerNode => S,
    delay: Option[FiniteDuration] = None,
    ignore: R => Boolean = kp(false)
) {
  def dispatch(peer: PeerNode, callback: DispatcherCallback[F]): R => F[S] =
    p =>
      for {
        _ <- delay.fold(().pure[F])(implicitly[Timer[F]].sleep)
        _ = if (!ignore(p)) receivedMessages.synchronized(receivedMessages += ((peer, p)))
        r = response(peer)
        _ <- callback.notifyThatDispatched()
      } yield r

  def received: Seq[(PeerNode, R)] = receivedMessages
  private val receivedMessages     = mutable.MutableList.empty[(PeerNode, R)]
}

object Dispatcher {
  def heartbeatResponseDispatcher[F[_]: Monad: Timer]
    : Dispatcher[F, Protocol, CommunicationResponse] =
    new Dispatcher[F, Protocol, CommunicationResponse](
      peer => CommunicationResponse.handledWithMessage(ProtocolHelper.heartbeatResponse(peer)),
      ignore = _.message.isDisconnect
    )

  def heartbeatResponseDispatcherWithDelay[F[_]: Monad: Timer](
      delay: FiniteDuration
  ): Dispatcher[F, Protocol, CommunicationResponse] =
    new Dispatcher[F, Protocol, CommunicationResponse](
      peer => CommunicationResponse.handledWithMessage(ProtocolHelper.heartbeatResponse(peer)),
      delay = Some(delay),
      ignore = _.message.isDisconnect
    )

  def withoutMessageDispatcher[F[_]: Monad: Timer]: Dispatcher[F, Protocol, CommunicationResponse] =
    new Dispatcher[F, Protocol, CommunicationResponse](
      _ => CommunicationResponse.handledWithoutMessage,
      ignore = _.message.isDisconnect
    )

  def internalCommunicationErrorDispatcher[F[_]: Monad: Timer]
    : Dispatcher[F, Protocol, CommunicationResponse] =
    new Dispatcher[F, Protocol, CommunicationResponse](
      _ => CommunicationResponse.notHandled(InternalCommunicationError("Test")),
      ignore = _.message.isDisconnect
    )

<<<<<<< HEAD
  def devNullPacketDispatcher[F[_]: Monad: Timer]: Dispatcher[F, Blob, Unit] =
    new Dispatcher[F, Blob, Unit](kp(()))
=======
  def devNullPacketDispatcher[F[_]: Applicative]: Dispatcher[F, Blob, Unit] =
    new Dispatcher[F, Blob, Unit](
      response = kp(())
    )
>>>>>>> 5f179102
}<|MERGE_RESOLUTION|>--- conflicted
+++ resolved
@@ -5,12 +5,12 @@
 import scala.collection.mutable
 import scala.concurrent.duration._
 
-import coop.rchain.catscontrib.ski._
 import cats._
 import cats.effect.Timer
 import cats.effect.concurrent.MVar
 import cats.implicits._
 
+import coop.rchain.catscontrib.ski._
 import coop.rchain.comm._
 import coop.rchain.comm.protocol.routing.Protocol
 import coop.rchain.comm.CommError.CommErr
@@ -68,23 +68,19 @@
             remoteTl <- createTransportLayer(e2)
             local    = e1.peer
             remote   = e2.peer
-<<<<<<< HEAD
+            cbl      <- createDispatcherCallback
             cb       <- createDispatcherCallback
-=======
-            _        <- localTl.receive(null, null)
->>>>>>> 5f179102
+            _ <- localTl.receive(
+                  Dispatcher.withoutMessageDispatcher[F].dispatch(local, cbl),
+                  Dispatcher.devNullPacketDispatcher[F].dispatch(local, cbl)
+                )
             _ <- remoteTl.receive(
                   protocolDispatcher.dispatch(remote, cb),
                   streamDispatcher.dispatch(remote, cb)
                 )
             r <- execute(localTl, local, remote)
-<<<<<<< HEAD
             _ <- if (blockUntilDispatched) cb.waitUntilDispatched()
                 else implicitly[Timer[F]].sleep(1.second)
-=======
-            // arbitrary sleep value, so environment has time to handle requests
-            _ <- time.sleep(1000 millisecond)
->>>>>>> 5f179102
             _ <- remoteTl.shutdown(ProtocolHelper.disconnect(remote))
             _ <- localTl.shutdown(ProtocolHelper.disconnect(local))
           } yield
@@ -116,8 +112,13 @@
             localTl <- createTransportLayer(e1)
             local   = e1.peer
             remote  = e2.peer
-            r       <- execute(localTl, local, remote)
-            _       <- localTl.shutdown(ProtocolHelper.disconnect(local))
+            cbl     <- createDispatcherCallback
+            _ <- localTl.receive(
+                  Dispatcher.withoutMessageDispatcher[F].dispatch(local, cbl),
+                  Dispatcher.devNullPacketDispatcher[F].dispatch(local, cbl)
+                )
+            r <- execute(localTl, local, remote)
+            _ <- localTl.shutdown(ProtocolHelper.disconnect(local))
           } yield
             new TwoNodesResult {
               def localNode: PeerNode  = local
@@ -154,9 +155,13 @@
             local     = e1.peer
             remote1   = e2.peer
             remote2   = e3.peer
-<<<<<<< HEAD
+            cbl       <- createDispatcherCallback
             cb1       <- createDispatcherCallback
             cb2       <- createDispatcherCallback
+            _ <- localTl.receive(
+                  Dispatcher.withoutMessageDispatcher[F].dispatch(local, cbl),
+                  Dispatcher.devNullPacketDispatcher[F].dispatch(local, cbl)
+                )
             _ <- remoteTl1.receive(
                   protocolDispatcher.dispatch(remote1, cb1),
                   streamDispatcher.dispatch(remote1, cb1)
@@ -170,16 +175,6 @@
                 else implicitly[Timer[F]].sleep(1.second)
             _ <- if (blockUntilDispatched) cb2.waitUntilDispatched()
                 else implicitly[Timer[F]].sleep(1.second)
-=======
-            _         <- localTl.receive(null, null)
-            _ <- remoteTl1
-                  .receive(protocolDispatcher.dispatch(remote1), streamDispatcher.dispatch(remote1))
-            _ <- remoteTl2
-                  .receive(protocolDispatcher.dispatch(remote2), streamDispatcher.dispatch(remote2))
-            r <- execute(localTl, local, remote1, remote2)
-            // arbitrary sleep value, so environment has time to handle requests
-            _ <- time.sleep(1000 millisecond)
->>>>>>> 5f179102
             _ <- remoteTl1.shutdown(ProtocolHelper.disconnect(remote1))
             _ <- remoteTl2.shutdown(ProtocolHelper.disconnect(remote2))
             _ <- localTl.shutdown(ProtocolHelper.disconnect(local))
@@ -288,13 +283,6 @@
       ignore = _.message.isDisconnect
     )
 
-<<<<<<< HEAD
   def devNullPacketDispatcher[F[_]: Monad: Timer]: Dispatcher[F, Blob, Unit] =
-    new Dispatcher[F, Blob, Unit](kp(()))
-=======
-  def devNullPacketDispatcher[F[_]: Applicative]: Dispatcher[F, Blob, Unit] =
-    new Dispatcher[F, Blob, Unit](
-      response = kp(())
-    )
->>>>>>> 5f179102
+    new Dispatcher[F, Blob, Unit](response = kp(()))
 }