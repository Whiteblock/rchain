--- conflicted
+++ resolved
@@ -318,12 +318,14 @@
     )
     val transferStatusOut = "transferOut"
     val bondingTransferDeploy =
-      RevIssuanceTest.walletTransferDeploy(0,
-                                           wallets.head.initRevBalance.toLong,
-                                           bondingForwarderAddress,
-                                           transferStatusOut,
-                                           pubKey,
-                                           secKey)
+      RevIssuanceTest.walletTransferDeploy(
+        0,
+        wallets.head.initRevBalance.toLong,
+        bondingForwarderAddress,
+        transferStatusOut,
+        pubKey,
+        secKey
+      )
 
     val Created(block1) = nodes(0).casperEff.deploy(walletUnlockDeploy) *> nodes(0).casperEff
       .deploy(bondingForwarderDeploy) *> nodes(0).casperEff.createBlock
@@ -341,7 +343,8 @@
 
     val correctBonds = bonds.map { case (key, stake) => Bond(ByteString.copyFrom(key), stake) }.toSet + Bond(
       ByteString.copyFrom(ethPubKeys.head.bytes),
-      wallets.head.initRevBalance.toLong)
+      wallets.head.initRevBalance.toLong
+    )
     val newBonds = block2.getBody.getPostState.bonds
     newBonds.toSet shouldBe correctBonds
   }
@@ -698,17 +701,11 @@
   def createGenesis(bonds: Map[Array[Byte], Long]): BlockMessage =
     buildGenesis(Seq.empty, bonds, 0L)
 
-<<<<<<< HEAD
-  def buildGenesis(wallets: Seq[PreWallet],
-                   bonds: Map[Array[Byte], Long],
-                   deployTimestamp: Long): BlockMessage = {
-=======
   def buildGenesis(
       wallets: Seq[PreWallet],
-      bonds: Map[Array[Byte], Int],
+      bonds: Map[Array[Byte], Long],
       deployTimestamp: Long
   ): BlockMessage = {
->>>>>>> 0479f9c1
     val initial           = Genesis.withoutContracts(bonds, 0L, deployTimestamp, "rchain")
     val storageDirectory  = Files.createTempDirectory(s"hash-set-casper-test-genesis")
     val storageSize: Long = 1024L * 1024
