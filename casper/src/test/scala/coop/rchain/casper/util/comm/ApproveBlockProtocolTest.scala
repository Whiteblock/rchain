package coop.rchain.casper.util.comm

<<<<<<< HEAD
import cats.effect.concurrent.Ref
=======
import coop.rchain.comm.rp.Connect, Connect._
import coop.rchain.shared._
>>>>>>> 3edb0eac
import com.google.protobuf.ByteString
import coop.rchain.casper.LastApprovedBlock.LastApprovedBlock
import coop.rchain.casper.helper.HashSetCasperTestNode
import coop.rchain.casper.protocol._
import coop.rchain.casper.util.comm.ApproveBlockProtocolTest.TestFixture
import coop.rchain.casper.{HashSetCasperTest, LastApprovedBlock}
import coop.rchain.catscontrib.TaskContrib._
import coop.rchain.catscontrib._
import coop.rchain.comm.{Endpoint, NodeIdentifier, PeerNode}
import coop.rchain.crypto.hash.Blake2b256
import coop.rchain.crypto.signatures.Ed25519
import coop.rchain.p2p.EffectsTestInstances._
import monix.eval.Task
import monix.execution.schedulers.TestScheduler
import org.scalatest.{Assertion, FlatSpec, Matchers}

import scala.concurrent.duration._
import scala.util.Success

class ApproveBlockProtocolTest extends FlatSpec with Matchers {
  "ApproveBlockProtocol" should "add valid signatures it receives to its state" in {
    implicit val ctx               = TestScheduler()
    implicit val logStub           = new LogStub[Task]()
    val (validatorSk, validatorPk) = Ed25519.newKeyPair
    val TestFixture(_, abp, candidate, _, sigsF) =
      ApproveBlockProtocolTest.createProtocol(10, 100.milliseconds, 1.millisecond, Set(validatorPk))
    val a = ApproveBlockProtocolTest.approval(candidate, validatorSk, validatorPk)

    val cancelToken = abp.run().fork.runAsync
    sigsF.get.unsafeRunSync.size should be(0)
    abp.addApproval(a).unsafeRunSync
    ctx.tick(1.millisecond)
    sigsF.get.unsafeRunSync.size should be(1)
    cancelToken.cancel()
  }

  it should "not change the number of signatures in its state if the same one is given multiple times" in {
    implicit val ctx               = TestScheduler()
    implicit val logStub           = new LogStub[Task]()
    val (validatorSk, validatorPk) = Ed25519.newKeyPair
    val TestFixture(_, abp, candidate, _, sigsF) =
      ApproveBlockProtocolTest.createProtocol(10, 100.milliseconds, 1.millisecond, Set(validatorPk))
    val a = ApproveBlockProtocolTest.approval(candidate, validatorSk, validatorPk)

    val cancelToken = abp.run().fork.runAsync
    sigsF.get.unsafeRunSync.size should be(0)
    abp.addApproval(a).unsafeRunSync
    ctx.tick(1.millisecond)
    sigsF.get.unsafeRunSync.size should be(1)
    abp.addApproval(a).unsafeRunSync
    ctx.tick(1.millisecond)
    sigsF.get.unsafeRunSync.size should be(1)
    cancelToken.cancel()
  }

  it should "not add invalid signatures it receives to its state" in {
    implicit val ctx               = TestScheduler()
    implicit val logStub           = new LogStub[Task]()
    val (validatorSk, validatorPk) = Ed25519.newKeyPair
    val TestFixture(_, abp, candidate, _, sigs) =
      ApproveBlockProtocolTest.createProtocol(10, 100.milliseconds, 1.millisecond, Set(validatorSk))
    val a = ApproveBlockProtocolTest.invalidApproval(candidate)

    val cancelToken = abp.run().fork.runAsync
    ctx.tick(1.millisecond)
    sigs.get.unsafeRunSync.size should be(0)
    abp.addApproval(a).unsafeRunSync
    ctx.tick(1.millisecond)
    sigs.get.unsafeRunSync.size should be(0)
    cancelToken.cancel()
  }

  it should "create an approved block if at least the correct number of signatures is collected after the duration has elapsed" in {
    val n: Int            = 10
    val d: FiniteDuration = 30.milliseconds
    implicit val ctx      = TestScheduler()
    implicit val logStub  = new LogStub[Task]()
    val sigs              = (1 to n).map(_ => Ed25519.newKeyPair)
    val TestFixture(lab, abp, candidate, startTime, sigsF) =
      ApproveBlockProtocolTest.createProtocol(n,
                                              duration = d,
                                              interval = 1.millisecond,
                                              sigs.map(_._2).toSet)
    ctx.tick(startTime.milliseconds) //align clocks
    val cancelToken = abp.run().fork.runAsync

    (1 to n).foreach { i =>
      val (validatorSk, validatorPk) = sigs(i - 1)
      val blockApproval              = ApproveBlockProtocolTest.approval(candidate, validatorSk, validatorPk)
      abp.addApproval(blockApproval).unsafeRunSync
      ctx.tick(1.millisecond)
    }

    ctx.tick(21.milliseconds)
    lab.get.runAsync.value.nonEmpty should be(true)
    lab.get.runAsync.value.get should be('success)
    ctx.clockMonotonic(MILLISECONDS) should be(startTime + d.toMillis + 1)
    cancelToken.cancel()
  }

  it should "continue collecting signatures if not enough are collected after the duration has elapsed" in {
    val n: Int            = 10
    val d: FiniteDuration = 30.milliseconds
    val sigs              = (1 to n).map(_ => Ed25519.newKeyPair)
    implicit val ctx      = TestScheduler()
    implicit val logStub  = new LogStub[Task]()
    val TestFixture(lab, abp, candidate, startTime, _) =
      ApproveBlockProtocolTest.createProtocol(n,
                                              duration = d,
                                              interval = 1.millisecond,
                                              sigs.map(_._2).toSet)
    ctx.tick(startTime.milliseconds) // align clocks

    val cancelToken = abp.run().fork.runAsync

    (1 to (n / 2)).foreach { i =>
      val (validatorSk, validatorPk) = sigs(i - 1)
      abp
        .addApproval(ApproveBlockProtocolTest.approval(candidate, validatorSk, validatorPk))
        .unsafeRunSync
      ctx.tick(1.millisecond)
    }

    lab.get.runAsync.value.get should be(Success(None))

    ((n / 2) to n).foreach { i =>
      val (validatorSk, validatorPk) = sigs(i - 1)
      abp
        .addApproval(ApproveBlockProtocolTest.approval(candidate, validatorSk, validatorPk))
        .unsafeRunSync
      ctx.tick(1.millisecond)
    }

    val timeElapsed = ctx.clockMonotonic(MILLISECONDS) - startTime
    // since we started at `startTime` and we advanced internal clock `n` times x 1 millisecond
    // we still have to advance internal clock with missing milliseconds
    ctx.tick((d.toMillis - timeElapsed).milliseconds)
    lab.get.runAsync.value.nonEmpty should be(true)
    lab.get.runAsync.value.get should be('success)

    cancelToken.cancel()
  }

  it should "skip the duration and create and approved block immediately if the required signatures is zero" in {
    val d: FiniteDuration          = 30.milliseconds
    val (validatorSk, validatorPk) = Ed25519.newKeyPair
    implicit val ctx               = TestScheduler()
    implicit val logStub           = new LogStub[Task]()
    val TestFixture(lab, abp, _, startTime, _) =
      ApproveBlockProtocolTest.createProtocol(0,
                                              duration = d,
                                              interval = 1.millisecond,
                                              Set(validatorPk))

    ctx.tick(startTime.milliseconds) // align clocks

    val cancelToken = abp.run().fork.runAsync
    ctx.tick()

    lab.get.runAsync.value.nonEmpty should be(true)
    lab.get.runAsync.value.get should be('success)

    cancelToken.cancel()
  }

  it should "not accept BlockApproved messages signed by not trusted validators" in {
    implicit val ctx               = TestScheduler()
    implicit val logStub           = new LogStub[Task]()
    val (validatorSk, validatorPk) = Ed25519.newKeyPair
    val (invalidSk, invalidPk)     = Ed25519.newKeyPair
    val TestFixture(_, abp, candidate, _, sigsF) =
      ApproveBlockProtocolTest.createProtocol(10, 100.milliseconds, 1.millisecond, Set(validatorPk))
    val a = ApproveBlockProtocolTest.approval(candidate, invalidSk, invalidPk)

    val cancelToken = abp.run().fork.runAsync
    sigsF.get.unsafeRunSync.size should be(0)
    abp.addApproval(a).unsafeRunSync
    ctx.tick(1.millisecond)
    sigsF.get.unsafeRunSync.size should be(0)
    cancelToken.cancel()
  }

  private def infosContain[F[_]](start: String, size: Int)(
      implicit logStub: LogStub[F]): Assertion =
    logStub.infos.filter(_.startsWith(start)).size should be(size)

  it should "send UnapprovedBlock message to peers at every interval" in {
    implicit val ctx               = TestScheduler()
    implicit val logStub           = new LogStub[Task]()
    val (validatorSk, validatorPk) = Ed25519.newKeyPair
    val TestFixture(_, abp, candidate, _, sigsF) =
      ApproveBlockProtocolTest.createProtocol(10, 100.milliseconds, 5.millisecond, Set(validatorPk))

    val cancelToken = abp.run().fork.runAsync

    // I know that testing the logs is not the best way but I comparing messages sent won't work
    // because we attach `System.currentMillis` to every message.
    ctx.tick(4.millisecond)
    infosContain("APPROVAL: Sent UnapprovedBlock", 1)
    infosContain("APPROVAL: received block approval from", 0)

    val a = ApproveBlockProtocolTest.approval(candidate, validatorSk, validatorPk)
    sigsF.get.unsafeRunSync.size should be(0)
    abp.addApproval(a).unsafeRunSync
    ctx.tick(1.millisecond)
    sigsF.get.unsafeRunSync.size should be(1)
    infosContain("APPROVAL: received block approval from", 1)
    infosContain("APPROVAL: Sent UnapprovedBlock", 2)
    cancelToken.cancel()
  }

  it should "send ApprovedBlock message to peers once an approved block is created" in {
    implicit val ctx               = TestScheduler()
    implicit val logStub           = new LogStub[Task]()
    val (validatorSk, validatorPk) = Ed25519.newKeyPair
    val TestFixture(_, abp, candidate, start, sigsF) =
      ApproveBlockProtocolTest.createProtocol(1, 2.milliseconds, 1.millisecond, Set(validatorPk))

    val startTime = start
    ctx.tick(startTime.milliseconds) // align clocks

    val cancelToken = abp.run().fork.runAsync
    ctx.tick()

    // I know that testing the logs is not the best way but I comparing messages sent won't work
    // because we attach `System.currentMillis` to every message.
    logStub.infos.filter(_.startsWith("APPROVAL: received block approval from")).size should be(0)
    logStub.infos.filter(_.startsWith("APPROVAL: Sent ApprovedBlock")).size should be(0)

    val a = ApproveBlockProtocolTest.approval(candidate, validatorSk, validatorPk)
    sigsF.get.unsafeRunSync.size should be(0)
    abp.addApproval(a).unsafeRunSync

    ctx.tick(1.millisecond)

    sigsF.get.unsafeRunSync.size should be(1)
    logStub.infos.filter(_.startsWith("APPROVAL: received block approval from")).size should be(1)
    ctx.tick(1.millisecond)
    logStub.infos.filter(_.startsWith("APPROVAL: Sent ApprovedBlock")).size should be(1)
    cancelToken.cancel()
  }
}

object ApproveBlockProtocolTest {
  def approval(c: ApprovedBlockCandidate,
               validatorSk: Array[Byte],
               validatorPk: Array[Byte]): BlockApproval = {
    val sigData = Blake2b256.hash(c.toByteArray)
    val sig     = Ed25519.sign(sigData, validatorSk)
    BlockApproval(
      Some(c),
      Some(Signature(ByteString.copyFrom(validatorPk), "ed25519", ByteString.copyFrom(sig))))
  }

  def invalidApproval(c: ApprovedBlockCandidate): BlockApproval = {
    val (sk, pk) = Ed25519.newKeyPair
    val sigData  = Blake2b256.hash(c.toByteArray ++ "wrong data".toArray.map(_.toByte))
    val sig      = Ed25519.sign(sigData, sk)
    BlockApproval(Some(c),
                  Some(Signature(ByteString.copyFrom(pk), "ed25519", ByteString.copyFrom(sig))))
  }

<<<<<<< HEAD
  final case class TestFixture(lab: LastApprovedBlock[Task],
                               protocol: ApproveBlockProtocol[Task],
                               candidate: ApprovedBlockCandidate,
                               startTime: Long,
                               sigsF: Ref[Task, Set[Signature]])

  def createProtocol(
      requiredSigs: Int,
      duration: FiniteDuration,
      interval: FiniteDuration,
      validatorsPk: Set[Array[Byte]])(implicit logStub: LogStub[Task]): TestFixture = {
    implicit val time           = new LogicalTime[Task]()
    implicit val transportLayer = new TransportLayerStub[Task]
    implicit val nodeDiscovery  = new NodeDiscoveryStub[Task]()
    val src: PeerNode           = peerNode("src", 40400)
    implicit val rpConfAsk      = createRPConfAsk[Task](src)
    implicit val ctx            = monix.execution.Scheduler.Implicits.global
    // add peer node, it doesn't matter we add ourselves we just care that peers' list is non-empty
    nodeDiscovery.addNode(src).unsafeRunSync
    implicit val lab = LastApprovedBlock.of[Task].unsafeRunSync
=======
  def createProtocol(requiredSigs: Int, duration: FiniteDuration, interval: FiniteDuration)(
      implicit time: Time[Task]): ApproveBlockProtocol[Task] = {
    implicit val connectionsCell = Cell.const[Task, Connections](Connect.Connections.empty)
    implicit val nopLog          = new NOPLog[Task]()
    val src: PeerNode            = peerNode("src", 40400)
    implicit val transportLayer  = new TransportLayerStub[Task]
    implicit val rpConfAsk       = createRPConfAsk[Task](src)
    implicit val ctx             = monix.execution.Scheduler.Implicits.global
>>>>>>> 3edb0eac

    val (sk, pk)   = Ed25519.newKeyPair
    val genesis    = HashSetCasperTest.createGenesis(Seq(pk))
    val validators = validatorsPk.map(ByteString.copyFrom(_))
    val candidate  = ApprovedBlockCandidate(Some(genesis), requiredSigs)
    val sigs       = Ref.unsafe[Task, Set[Signature]](Set.empty)
    val startTime  = System.currentTimeMillis()

    val node = HashSetCasperTestNode.standalone(genesis, sk)
    val protocol = ApproveBlockProtocol
      .unsafe[Task](genesis, validators, requiredSigs, duration, interval, sigs, startTime)

    TestFixture(lab, protocol, candidate, startTime, sigs)
  }

  private def endpoint(port: Int): Endpoint = Endpoint("host", port, port)

  private def peerNode(name: String, port: Int): PeerNode =
    PeerNode(NodeIdentifier(name.getBytes), endpoint(port))
}<|MERGE_RESOLUTION|>--- conflicted
+++ resolved
@@ -1,28 +1,32 @@
 package coop.rchain.casper.util.comm
 
-<<<<<<< HEAD
 import cats.effect.concurrent.Ref
-=======
 import coop.rchain.comm.rp.Connect, Connect._
 import coop.rchain.shared._
->>>>>>> 3edb0eac
 import com.google.protobuf.ByteString
-import coop.rchain.casper.LastApprovedBlock.LastApprovedBlock
+import coop.rchain.casper.HashSetCasperTest
 import coop.rchain.casper.helper.HashSetCasperTestNode
 import coop.rchain.casper.protocol._
-import coop.rchain.casper.util.comm.ApproveBlockProtocolTest.TestFixture
-import coop.rchain.casper.{HashSetCasperTest, LastApprovedBlock}
 import coop.rchain.catscontrib.TaskContrib._
 import coop.rchain.catscontrib._
+import coop.rchain.comm.rp.Connect
+import coop.rchain.comm.rp.Connect.Connections
 import coop.rchain.comm.{Endpoint, NodeIdentifier, PeerNode}
 import coop.rchain.crypto.hash.Blake2b256
 import coop.rchain.crypto.signatures.Ed25519
 import coop.rchain.p2p.EffectsTestInstances._
+import coop.rchain.shared.Log.NOPLog
+import coop.rchain.shared.{Cell, Time}
 import monix.eval.Task
 import monix.execution.schedulers.TestScheduler
+
+import scala.concurrent.duration._
+import org.scalatest.{FlatSpec, Matchers}
+import coop.rchain.casper.LastApprovedBlock.LastApprovedBlock
+import coop.rchain.casper.util.comm.ApproveBlockProtocolTest.TestFixture
+import coop.rchain.casper.{HashSetCasperTest, LastApprovedBlock}
 import org.scalatest.{Assertion, FlatSpec, Matchers}
 
-import scala.concurrent.duration._
 import scala.util.Success
 
 class ApproveBlockProtocolTest extends FlatSpec with Matchers {
@@ -268,7 +272,6 @@
                   Some(Signature(ByteString.copyFrom(pk), "ed25519", ByteString.copyFrom(sig))))
   }
 
-<<<<<<< HEAD
   final case class TestFixture(lab: LastApprovedBlock[Task],
                                protocol: ApproveBlockProtocol[Task],
                                candidate: ApprovedBlockCandidate,
@@ -280,25 +283,13 @@
       duration: FiniteDuration,
       interval: FiniteDuration,
       validatorsPk: Set[Array[Byte]])(implicit logStub: LogStub[Task]): TestFixture = {
-    implicit val time           = new LogicalTime[Task]()
-    implicit val transportLayer = new TransportLayerStub[Task]
-    implicit val nodeDiscovery  = new NodeDiscoveryStub[Task]()
-    val src: PeerNode           = peerNode("src", 40400)
-    implicit val rpConfAsk      = createRPConfAsk[Task](src)
-    implicit val ctx            = monix.execution.Scheduler.Implicits.global
-    // add peer node, it doesn't matter we add ourselves we just care that peers' list is non-empty
-    nodeDiscovery.addNode(src).unsafeRunSync
-    implicit val lab = LastApprovedBlock.of[Task].unsafeRunSync
-=======
-  def createProtocol(requiredSigs: Int, duration: FiniteDuration, interval: FiniteDuration)(
-      implicit time: Time[Task]): ApproveBlockProtocol[Task] = {
-    implicit val connectionsCell = Cell.const[Task, Connections](Connect.Connections.empty)
-    implicit val nopLog          = new NOPLog[Task]()
+    implicit val time            = new LogicalTime[Task]()
+    implicit val transportLayer  = new TransportLayerStub[Task]
     val src: PeerNode            = peerNode("src", 40400)
-    implicit val transportLayer  = new TransportLayerStub[Task]
     implicit val rpConfAsk       = createRPConfAsk[Task](src)
     implicit val ctx             = monix.execution.Scheduler.Implicits.global
->>>>>>> 3edb0eac
+    implicit val connectionsCell = Cell.mvarCell[Connections](List(src)).unsafeRunSync
+    implicit val lab             = LastApprovedBlock.unsafe[Task](None)
 
     val (sk, pk)   = Ed25519.newKeyPair
     val genesis    = HashSetCasperTest.createGenesis(Seq(pk))
