package coop.rchain.casper.util.rholang

import com.google.protobuf.ByteString
import InterpreterUtil._
import coop.rchain.catscontrib.Capture._
import coop.rchain.casper.{BlockDag, MultiParentCasperInstances}
import coop.rchain.casper.protocol.{Event => CasperEvent, _}
import coop.rchain.casper.util.{EventConverter, ProtoUtil}
import coop.rchain.rholang.interpreter.Runtime
import org.scalatest.{FlatSpec, Matchers}
import cats.{Id, Monad}
import cats.data.State
import cats.implicits._
import cats.mtl.implicits._
import java.nio.file.Files

import cats.effect.Bracket
import cats.mtl.MonadState
import coop.rchain.blockstorage.BlockStore
import coop.rchain.blockstorage.BlockStore.BlockHash
import coop.rchain.casper.helper.{BlockGenerator, BlockStoreFixture, BlockStoreTestFixture}
import coop.rchain.casper.helper.BlockGenerator._
import coop.rchain.casper.util.rholang.RuntimeManager.StateHash
import coop.rchain.models.PCost
import coop.rchain.rholang.collection.LinkedList
import coop.rchain.rspace.Checkpoint
import coop.rchain.shared.Time
import coop.rchain.rspace.trace.Event
import coop.rchain.rspace.trace.Event._
import coop.rchain.shared.AttemptOps._
import monix.execution.Scheduler
import monix.execution.Scheduler.Implicits.global
import scodec.Codec

import scala.collection.immutable
import scala.collection.immutable.HashMap
import scala.concurrent.SyncVar

class InterpreterUtilTest
    extends FlatSpec
    with Matchers
    with BlockGenerator
    with BlockStoreTestFixture {
  val initState        = BlockDag().copy(currentId = -1)
  val storageSize      = 1024L * 1024
  val storageDirectory = Files.createTempDirectory("casper-interp-util-test")
  val activeRuntime    = Runtime.create(storageDirectory, storageSize)
  val runtimeManager   = RuntimeManager.fromRuntime(activeRuntime)
  val emptyStateHash   = runtimeManager.emptyStateHash
  val knownStateHashes = Set[StateHash](emptyStateHash)

  private def computeBlockCheckpoint(
      b: BlockMessage,
      genesis: BlockMessage,
      dag: BlockDag,
      knownStateHashes: Set[StateHash],
<<<<<<< HEAD
      runtimeManager: RuntimeManager): (StateHash, Set[StateHash], Seq[ProcessedDeploy]) = {
    val (Right((stateHash, processedDeploys)), updatedStateHashes) =
      InterpreterUtil.computeBlockCheckpointFromDeploys(b,
                                                        genesis,
                                                        dag,
                                                        BlockStore[Id].asMap(),
                                                        knownStateHashes,
                                                        runtimeManager)

    (stateHash, updatedStateHashes, processedDeploys.map(ProcessedDeployUtil.fromInternal))
=======
      computeState: (StateHash,
                     Seq[Deploy]) => Either[DeployError, (Checkpoint, Vector[DeployCost])])
    : (StateHash, Seq[CasperEvent], Set[StateHash], Vector[DeployCost]) = {
    val (checkpoint, mergeLog, updatedKnownStateHashes, deployCost) =
      InterpreterUtil.computeBlockCheckpointFromDeploys[Id](b,
                                                            genesis,
                                                            dag,
                                                            defaultStateHash,
                                                            knownStateHashes,
                                                            computeState)
    val blockStateHash = ByteString.copyFrom(checkpoint.root.bytes.toArray)
    (blockStateHash, mergeLog, updatedKnownStateHashes, deployCost)
>>>>>>> 9218849b
  }

  "computeBlockCheckpoint" should "compute the final post-state of a chain properly" in {
    val genesisDeploys = Vector(
      "@1!(1)",
      "@2!(2)",
      "for(@a <- @1){ @123!(5 * a) }"
    ).flatMap(mkTerm(_).toOption).map(ProtoUtil.termDeploy(_, System.currentTimeMillis()))
    val genesisDeploysCost =
      genesisDeploys.map(d => ProcessedDeploy().withDeploy(d).withCost(PCost(0L, 1)))

    val b1Deploys = Vector(
      "@1!(1)",
      "for(@a <- @2){ @456!(5 * a) }"
<<<<<<< HEAD
    ).flatMap(mkTerm(_).toOption).map(ProtoUtil.termDeploy)
    val b1DeploysCost = b1Deploys.map(d => ProcessedDeploy().withDeploy(d).withCost(PCost(1L, 1)))

    val b2Deploys = Vector(
      "for(@a <- @123; @b <- @456){ @1!(a + b) }"
    ).flatMap(mkTerm(_).toOption).map(ProtoUtil.termDeploy)
    val b2DeploysCost = b2Deploys.map(d => ProcessedDeploy().withDeploy(d).withCost(PCost(1L, 1)))

    val b3Deploys = Vector(
      "@7!(7)"
    ).flatMap(mkTerm(_).toOption).map(ProtoUtil.termDeploy)
    val b3DeploysCost = b3Deploys.map(d => ProcessedDeploy().withDeploy(d).withCost(PCost(1L, 1)))
=======
    ).flatMap(mkTerm(_).toOption).map(ProtoUtil.termDeploy(_, System.currentTimeMillis()))
    val b1DeploysCost = b1Deploys.map(d => DeployCost().withDeploy(d).withCost(PCost(1L, 1)))

    val b2Deploys = Vector(
      "for(@a <- @123; @b <- @456){ @1!(a + b) }"
    ).flatMap(mkTerm(_).toOption).map(ProtoUtil.termDeploy(_, System.currentTimeMillis()))
    val b2DeploysCost = b2Deploys.map(d => DeployCost().withDeploy(d).withCost(PCost(1L, 1)))

    val b3Deploys = Vector(
      "@7!(7)"
    ).flatMap(mkTerm(_).toOption).map(ProtoUtil.termDeploy(_, System.currentTimeMillis()))
    val b3DeploysCost = b3Deploys.map(d => DeployCost().withDeploy(d).withCost(PCost(1L, 1)))
>>>>>>> 9218849b

    /*
     * DAG Looks like this:
     *
     *          b3
     *           |
     *          b2
     *           |
     *          b1
     *           |
     *         genesis
     */
    def createChain[F[_]: Monad: BlockDagState: Time: BlockStore]: F[BlockMessage] =
      for {
        genesis <- createBlock[F](Seq.empty, deploys = genesisDeploysCost)
        b1      <- createBlock[F](Seq(genesis.blockHash), deploys = b1DeploysCost)
        b2      <- createBlock[F](Seq(b1.blockHash), deploys = b2DeploysCost)
        b3      <- createBlock[F](Seq(b2.blockHash), deploys = b3DeploysCost)
      } yield b3
    val chain   = createChain[StateWithChain].runS(initState)
    val genesis = chain.idToBlocks(0)

    val (postGenStateHash, postGenKnownStateHashes, postGenProcessedDeploys) =
      computeBlockCheckpoint(genesis, genesis, chain, knownStateHashes, runtimeManager)
    val chainWithUpdatedGen =
      injectPostStateHash(chain, 0, genesis, postGenStateHash, postGenProcessedDeploys)
    val genPostState = runtimeManager.storageRepr(postGenStateHash)

    genPostState.contains("@{2}!(2)") should be(true)
    genPostState.contains("@{123}!(5)") should be(true)

    val b1 = chainWithUpdatedGen.idToBlocks(1)
    val (postB1StateHash, postB1KnownStateHashes, postB1ProcessedDeploys) =
      computeBlockCheckpoint(b1,
                             genesis,
                             chainWithUpdatedGen,
                             postGenKnownStateHashes,
                             runtimeManager)
    val chainWithUpdatedB1 =
      injectPostStateHash(chainWithUpdatedGen, 1, b1, postB1StateHash, postB1ProcessedDeploys)
    val b1PostState = runtimeManager.storageRepr(postB1StateHash)
    b1PostState.contains("@{1}!(1)") should be(true)
    b1PostState.contains("@{123}!(5)") should be(true)
    b1PostState.contains("@{456}!(10)") should be(true)

    val b2 = chainWithUpdatedB1.idToBlocks(2)
    val (postB2StateHash, postB2KnownStateHashes, postB2ProcessedDeploys) =
      computeBlockCheckpoint(b2,
                             genesis,
                             chainWithUpdatedB1,
                             postB1KnownStateHashes,
                             runtimeManager)
    val chainWithUpdatedB2 =
      injectPostStateHash(chainWithUpdatedB1, 2, b2, postB2StateHash, postB2ProcessedDeploys)

    val b3 = chainWithUpdatedB2.idToBlocks(3)
    val (postb3StateHash, _, _) =
      computeBlockCheckpoint(b3,
                             genesis,
                             chainWithUpdatedB2,
                             postB2KnownStateHashes,
                             runtimeManager)
    val b3PostState = runtimeManager.storageRepr(postb3StateHash)

    b3PostState.contains("@{1}!(1)") should be(true)
    b3PostState.contains("@{1}!(15)") should be(true)
    b3PostState.contains("@{7}!(7)") should be(true)
  }

  private def injectPostStateHash(chain: BlockDag,
                                  id: Int,
                                  b: BlockMessage,
                                  postGenStateHash: StateHash,
                                  processedDeploys: Seq[ProcessedDeploy]) = {
    val updatedBlockPostState = b.body.get.postState.get.withTuplespace(postGenStateHash)
    val updatedBlockBody =
      b.body.get.withPostState(updatedBlockPostState).withDeploys(processedDeploys)
    val updatedBlock = b.withBody(updatedBlockBody)
    BlockStore[Id].put(b.blockHash, updatedBlock)
    chain.copy(idToBlocks = chain.idToBlocks.updated(id, updatedBlock))
  }

  it should "merge histories in case of multiple parents" in {
    val genesisDeploys = Vector(
      "@1!(1)",
      "@2!(2)",
      "for(@a <- @1){ @123!(5 * a) }"
    ).flatMap(mkTerm(_).toOption).map(ProtoUtil.termDeploy(_, System.currentTimeMillis()))
    val genesisDeploysWithCost =
      genesisDeploys.map(d => ProcessedDeploy().withDeploy(d).withCost(PCost(0L, 1)))

    val b1Deploys = Vector(
      "@5!(5)",
      "for(@a <- @2){ @456!(5 * a) }"
<<<<<<< HEAD
    ).flatMap(mkTerm(_).toOption).map(ProtoUtil.termDeploy)
    val b1DeploysWithCost =
      b1Deploys.map(d => ProcessedDeploy().withDeploy(d).withCost(PCost(2L, 2)))

    val b2Deploys = Vector(
      "@6!(6)"
    ).flatMap(mkTerm(_).toOption).map(ProtoUtil.termDeploy)
    val b2DeploysWithCost =
      b2Deploys.map(d => ProcessedDeploy().withDeploy(d).withCost(PCost(1L, 1)))

    val b3Deploys = Vector(
      "for(@a <- @123; @b <- @456){ @1!(a + b) }"
    ).flatMap(mkTerm(_).toOption).map(ProtoUtil.termDeploy)
    val b3DeploysWithCost =
      b3Deploys.map(d => ProcessedDeploy().withDeploy(d).withCost(PCost(5L, 5)))
=======
    ).flatMap(mkTerm(_).toOption).map(ProtoUtil.termDeploy(_, System.currentTimeMillis()))
    val b1DeploysWithCost = b1Deploys.map(d => DeployCost().withDeploy(d).withCost(PCost(2L, 2)))

    val b2Deploys = Vector(
      "@6!(6)"
    ).flatMap(mkTerm(_).toOption).map(ProtoUtil.termDeploy(_, System.currentTimeMillis()))
    val b2DeploysWithCost = b2Deploys.map(d => DeployCost().withDeploy(d).withCost(PCost(1L, 1)))

    val b3Deploys = Vector(
      "for(@a <- @123; @b <- @456){ @1!(a + b) }"
    ).flatMap(mkTerm(_).toOption).map(ProtoUtil.termDeploy(_, System.currentTimeMillis()))
    val b3DeploysWithCost = b3Deploys.map(d => DeployCost().withDeploy(d).withCost(PCost(5L, 5)))
>>>>>>> 9218849b

    /*
     * DAG Looks like this:
     *
     *           b3
     *          /  \
     *        b1    b2
     *         \    /
     *         genesis
     */
    def createChain[F[_]: Monad: BlockDagState: Time: BlockStore]: F[BlockMessage] =
      for {
        genesis <- createBlock[F](Seq.empty, deploys = genesisDeploysWithCost)
        b1      <- createBlock[F](Seq(genesis.blockHash), deploys = b1DeploysWithCost)
        b2      <- createBlock[F](Seq(genesis.blockHash), deploys = b2DeploysWithCost)
        b3      <- createBlock[F](Seq(b1.blockHash, b2.blockHash), deploys = b3DeploysWithCost)
      } yield b3
    val chain   = createChain[StateWithChain].runS(initState)
    val genesis = chain.idToBlocks(0)
    val (postGenStateHash, postGenKnownStateHashes, postGenProcessedDeploys) =
      computeBlockCheckpoint(genesis, genesis, chain, knownStateHashes, runtimeManager)
    val chainWithUpdatedGen =
      injectPostStateHash(chain, 0, genesis, postGenStateHash, postGenProcessedDeploys)
    val b1 = chainWithUpdatedGen.idToBlocks(1)
    val (postB1StateHash, postB1KnownStateHashes, postB1ProcessedDeploys) =
      computeBlockCheckpoint(b1,
                             genesis,
                             chainWithUpdatedGen,
                             postGenKnownStateHashes,
                             runtimeManager)
    val chainWithUpdatedB1 =
      injectPostStateHash(chainWithUpdatedGen, 1, b1, postB1StateHash, postB1ProcessedDeploys)
    val b2 = chainWithUpdatedB1.idToBlocks(2)
    val (postB2StateHash, postB2KnownStateHashes, postB2ProcessedDeploys) =
      computeBlockCheckpoint(b2,
                             genesis,
                             chainWithUpdatedB1,
                             postB1KnownStateHashes,
                             runtimeManager)
    val chainWithUpdatedB2 =
      injectPostStateHash(chainWithUpdatedB1, 2, b2, postB2StateHash, postB2ProcessedDeploys)
    val updatedGenesis = chainWithUpdatedB2.idToBlocks(0)
    val b3             = chainWithUpdatedB2.idToBlocks(3)
    val (postb3StateHash, _, _) =
      computeBlockCheckpoint(b3,
                             updatedGenesis,
                             chainWithUpdatedB2,
                             postB2KnownStateHashes,
                             runtimeManager)
    val b3PostState = runtimeManager.storageRepr(postb3StateHash)

    b3PostState.contains("@{1}!(15)") should be(true)
    b3PostState.contains("@{5}!(5)") should be(true)
    b3PostState.contains("@{6}!(6)") should be(true)
  }

<<<<<<< HEAD
  def computeSingleProcessedDeploy(deploy: Deploy*): Seq[InternalProcessedDeploy] = {
    val (Right((_, result)), _) = computeDeploysCheckpoint(Seq.empty,
                                                           deploy,
                                                           BlockMessage(),
                                                           initState,
                                                           BlockStore[Id].asMap(),
                                                           knownStateHashes,
                                                           runtimeManager)
    result
=======
  def computeSingleDeployCost(deploy: Deploy*): Vector[DeployCost] = {
    val (_, _, _, cost) = computeDeploysCheckpoint[Id](Seq.empty,
                                                       deploy,
                                                       BlockMessage(),
                                                       initState,
                                                       emptyStateHash,
                                                       knownStateHashes,
                                                       runtimeManager.computeState)
    cost
>>>>>>> 9218849b
  }

  "computeDeploysCheckpoint" should "aggregate cost of deploying rholang programs within the block" in {
    //reference costs
    //deploy each Rholang program separately and record its cost
    val deploy1 = ProtoUtil.termDeploy(mkTerm("@1!(Nil)").toOption.get, System.currentTimeMillis())
    val deploy2 =
      ProtoUtil.termDeploy(mkTerm("@3!([1,2,3,4])").toOption.get, System.currentTimeMillis())
    val deploy3 =
      ProtoUtil.termDeploy(mkTerm("for(@x <- @0) { @4!(x.toByteArray()) }").toOption.get,
                           System.currentTimeMillis())

    val cost1 = computeSingleProcessedDeploy(deploy1)
    val cost2 = computeSingleProcessedDeploy(deploy2)
    val cost3 = computeSingleProcessedDeploy(deploy3)

    val accCostsSep = cost1 ++ cost2 ++ cost3

    //cost within the block should be the same as sum of deploying all programs separately
    val singleDeploy = Seq(deploy1, deploy2, deploy3)
    val accCostBatch = computeSingleProcessedDeploy(singleDeploy: _*)

    accCostBatch should contain theSameElementsAs (accCostsSep)
  }

  it should "return cost of deploying even if one of the programs withing the deployment throws an error" in {
    pendingUntilFixed { //reference costs
      //deploy each Rholang program separately and record its cost
      val deploy1 =
        ProtoUtil.termDeploy(mkTerm("@1!(Nil)").toOption.get, System.currentTimeMillis())
      val deploy2 =
        ProtoUtil.termDeploy(mkTerm("@2!([1,2,3,4])").toOption.get, System.currentTimeMillis())

      val cost1 = computeSingleProcessedDeploy(deploy1)
      val cost2 = computeSingleProcessedDeploy(deploy2)

      val accCostsSep = cost1 ++ cost2

      val deployErr =
        ProtoUtil.termDeploy(mkTerm("@3!(\"a\" + 3)").toOption.get, System.currentTimeMillis())
      val batchDeploy  = Seq(deploy1, deploy2, deployErr)
      val accCostBatch = computeSingleProcessedDeploy(batchDeploy: _*)

      accCostBatch should contain theSameElementsAs (accCostsSep)
    }
  }

  "validateBlockCheckpoint" should "not return a checkpoint for an invalid block" in {
<<<<<<< HEAD
    val deploys          = Vector("@1!(1)").flatMap(mkTerm(_).toOption).map(ProtoUtil.termDeploy)
    val processedDeploys = deploys.map(d => ProcessedDeploy().withDeploy(d).withCost(PCost(1L, 1)))
    val invalidHash      = ByteString.EMPTY
=======
    val deploys = Vector("@1!(1)")
      .flatMap(mkTerm(_).toOption)
      .map(ProtoUtil.termDeploy(_, System.currentTimeMillis()))
    val deploysCost = deploys.map(d => DeployCost().withDeploy(d).withCost(PCost(1L, 1)))

    val (computedTsCheckpoint, _, _, _) =
      computeDeploysCheckpoint[Id](Seq.empty,
                                   deploys,
                                   BlockMessage(),
                                   initState,
                                   emptyStateHash,
                                   knownStateHashes,
                                   runtimeManager.computeState)
    val computedTsLog = computedTsCheckpoint.log.map(EventConverter.toCasperEvent)
    val invalidHash   = ByteString.EMPTY
>>>>>>> 9218849b

    val chain =
      createBlock[StateWithChain](Seq.empty, deploys = processedDeploys, tsHash = invalidHash)
        .runS(initState)
    val block = chain.idToBlocks(0)

    val (stateHash, _) =
<<<<<<< HEAD
      validateBlockCheckpoint(block,
                              block,
                              chain,
                              BlockStore[Id].asMap(),
                              knownStateHashes,
                              runtimeManager)
=======
      validateBlockCheckpoint[Id](block,
                                  block,
                                  chain,
                                  emptyStateHash,
                                  knownStateHashes,
                                  runtimeManager)
>>>>>>> 9218849b

    stateHash should be(None)
  }

  it should "return a checkpoint with the right hash for a valid block" in {
    val deploys =
      Vector("@1!(1)",
             "@2!(1)",
             "@2!(2)",
             "@2!(3)",
             "@2!(4)",
             "@2!(5)",
             "for (@x <- @1) { @2!(x) }",
             "for (@x <- @2) { @3!(x) }")
        .flatMap(mkTerm(_).toOption)
        .map(ProtoUtil.termDeploy(_, System.currentTimeMillis()))

<<<<<<< HEAD
    val (Right((computedTsHash, processedDeploys)), _) =
      computeDeploysCheckpoint(Seq.empty,
                               deploys,
                               BlockMessage(),
                               initState,
                               BlockStore[Id].asMap(),
                               knownStateHashes,
                               runtimeManager)
=======
    val deploysCost = deploys.map(d => DeployCost().withDeploy(d).withCost(PCost(1L, 1)))

    val (computedTsCheckpoint, _, _, _) =
      computeDeploysCheckpoint[Id](Seq.empty,
                                   deploys,
                                   BlockMessage(),
                                   initState,
                                   emptyStateHash,
                                   knownStateHashes,
                                   runtimeManager.computeState)
    val computedTsLog  = computedTsCheckpoint.log.map(EventConverter.toCasperEvent)
    val computedTsHash = ByteString.copyFrom(computedTsCheckpoint.root.bytes.toArray)
>>>>>>> 9218849b
    val chain: BlockDag =
      createBlock[StateWithChain](Seq.empty,
                                  deploys = processedDeploys.map(ProcessedDeployUtil.fromInternal),
                                  tsHash = computedTsHash)
        .runS(initState)
    val block = chain.idToBlocks(0)

    val (tsHash, _) =
<<<<<<< HEAD
      validateBlockCheckpoint(block,
                              block,
                              chain,
                              BlockStore[Id].asMap(),
                              knownStateHashes,
                              runtimeManager)
=======
      validateBlockCheckpoint[Id](block,
                                  block,
                                  chain,
                                  emptyStateHash,
                                  knownStateHashes,
                                  runtimeManager)
>>>>>>> 9218849b

    tsHash should be(Some(computedTsHash))
  }

  "validateBlockCheckpoint" should "pass linked list test" in {
    val deploys = Vector(
      """
        |contract @"recursionTest"(@list) = {
        |  new loop in {
        |    contract loop(@rem, @acc) = {
        |      match rem {
        |        [head, ...tail] => {
        |          new newAccCh in {
        |            newAccCh!([head, acc]) |
        |            for(@newAcc <- newAccCh) {
        |              loop!(tail, newAcc)
        |            }
        |          }
        |        }
        |        _ => { Nil } // Normally we would print the "acc" ([2,[1,[]]]) out
        |      }
        |    } |
        |    new unusedCh in {
        |      loop!(list, [])
        |    }
        |  }
        |} |
        |@"recursionTest"!([1,2])
      """.stripMargin
    ).map(s =>
      ProtoUtil.termDeploy(InterpreterUtil.mkTerm(s).right.get, System.currentTimeMillis()))

<<<<<<< HEAD
    val (Right((computedTsHash, processedDeploys)), _) =
      computeDeploysCheckpoint(Seq.empty,
                               deploys,
                               BlockMessage(),
                               initState,
                               BlockStore[Id].asMap(),
                               knownStateHashes,
                               runtimeManager)
=======
    val deploysCost = deploys.map(d => DeployCost().withDeploy(d).withCost(PCost(1L, 1)))

    val (computedTsCheckpoint, _, _, _) =
      computeDeploysCheckpoint[Id](Seq.empty,
                                   deploys,
                                   BlockMessage(),
                                   initState,
                                   emptyStateHash,
                                   knownStateHashes,
                                   runtimeManager.computeState)
    val computedTsLog  = computedTsCheckpoint.log.map(EventConverter.toCasperEvent)
    val computedTsHash = ByteString.copyFrom(computedTsCheckpoint.root.bytes.toArray)
>>>>>>> 9218849b
    val chain: BlockDag =
      createBlock[StateWithChain](Seq.empty,
                                  deploys = processedDeploys.map(ProcessedDeployUtil.fromInternal),
                                  tsHash = computedTsHash)
        .runS(initState)
    val block = chain.idToBlocks(0)

    val (tsHash, _) =
<<<<<<< HEAD
      validateBlockCheckpoint(block,
                              block,
                              chain,
                              BlockStore[Id].asMap(),
                              knownStateHashes,
                              runtimeManager)
=======
      validateBlockCheckpoint[Id](block,
                                  block,
                                  chain,
                                  emptyStateHash,
                                  knownStateHashes,
                                  runtimeManager)
>>>>>>> 9218849b

    tsHash should be(Some(computedTsHash))
  }

  "validateBlockCheckpoint" should "pass persistent produce test with causality" in {
    val deploys =
      Vector("""new x, y, delay in {
              contract delay(@n) = {
                if (n < 100) {
                  delay!(n + 1)
                } else {
                  x!!(1)
                }
              } |
              delay!(0) |
              y!(0) |
              for (_ <- x; @0 <- y) { y!(1) } |
              for (_ <- x; @1 <- y) { y!(2) } |
              for (_ <- x; @2 <- y) { y!(3) } |
              for (_ <- x; @3 <- y) { y!(4) } |
              for (_ <- x; @4 <- y) { y!(5) } |
              for (_ <- x; @5 <- y) { y!(6) } |
              for (_ <- x; @6 <- y) { y!(7) } |
              for (_ <- x; @7 <- y) { y!(8) } |
              for (_ <- x; @8 <- y) { y!(9) } |
              for (_ <- x; @9 <- y) { y!(10) } |
              for (_ <- x; @10 <- y) { y!(11) } |
              for (_ <- x; @11 <- y) { y!(12) } |
              for (_ <- x; @12 <- y) { y!(13) } |
              for (_ <- x; @13 <- y) { y!(14) } |
              for (_ <- x; @14 <- y) { Nil }
             }
          """)
        .map(s =>
          ProtoUtil.termDeploy(InterpreterUtil.mkTerm(s).right.get, System.currentTimeMillis()))

<<<<<<< HEAD
    val (Right((computedTsHash, processedDeploys)), _) =
      computeDeploysCheckpoint(Seq.empty,
                               deploys,
                               BlockMessage(),
                               initState,
                               BlockStore[Id].asMap(),
                               knownStateHashes,
                               runtimeManager)
=======
    val deploysCost = deploys.map(d => DeployCost().withDeploy(d).withCost(PCost(1L, 1)))

    val (computedTsCheckpoint, _, _, _) =
      computeDeploysCheckpoint[Id](Seq.empty,
                                   deploys,
                                   BlockMessage(),
                                   initState,
                                   emptyStateHash,
                                   knownStateHashes,
                                   runtimeManager.computeState)
    val computedTsLog  = computedTsCheckpoint.log.map(EventConverter.toCasperEvent)
    val computedTsHash = ByteString.copyFrom(computedTsCheckpoint.root.bytes.toArray)
>>>>>>> 9218849b
    val chain: BlockDag =
      createBlock[StateWithChain](Seq.empty,
                                  deploys = processedDeploys.map(ProcessedDeployUtil.fromInternal),
                                  tsHash = computedTsHash)
        .runS(initState)
    val block = chain.idToBlocks(0)

    val (tsHash, _) =
<<<<<<< HEAD
      validateBlockCheckpoint(block,
                              block,
                              chain,
                              BlockStore[Id].asMap(),
                              knownStateHashes,
                              runtimeManager)
=======
      validateBlockCheckpoint[Id](block,
                                  block,
                                  chain,
                                  emptyStateHash,
                                  knownStateHashes,
                                  runtimeManager)
>>>>>>> 9218849b

    tsHash should be(Some(computedTsHash))
  }

  "validateBlockCheckpoint" should "pass tests involving primitives" in {
    val deploys =
      Vector(
        """
          |new loop, primeCheck, stdoutAck(`rho:io:stdoutAck`) in {
          |  contract loop(@x) = {
          |    match x {
          |      [] => Nil
          |      [head ...tail] => {
          |        new ret in {
          |          for (_ <- ret) {
          |            loop!(tail)
          |          } | primeCheck!(head, *ret)
          |        }
          |      }
          |    }
          |  } |
          |  contract primeCheck(@x, ret) = {
          |    match x {
          |      Nil => stdoutAck!("Nil", *ret)
          |      ~{~Nil | ~Nil} => stdoutAck!("Prime", *ret)
          |      _ => stdoutAck!("Composite", *ret)
          |    }
          |  } |
          |  loop!([Nil, 7, 7 | 8, 9 | Nil, 9 | 10, Nil, 9])
          |}""".stripMargin
      ).map(s =>
        ProtoUtil.termDeploy(InterpreterUtil.mkTerm(s).right.get, System.currentTimeMillis()))

<<<<<<< HEAD
    val (Right((computedTsHash, processedDeploys)), _) =
      computeDeploysCheckpoint(Seq.empty,
                               deploys,
                               BlockMessage(),
                               initState,
                               BlockStore[Id].asMap(),
                               knownStateHashes,
                               runtimeManager)
=======
    val deploysCost = deploys.map(d => DeployCost().withDeploy(d).withCost(PCost(1L, 1)))

    val (computedTsCheckpoint, _, _, _) =
      computeDeploysCheckpoint[Id](Seq.empty,
                                   deploys,
                                   BlockMessage(),
                                   initState,
                                   emptyStateHash,
                                   knownStateHashes,
                                   runtimeManager.computeState)
    val computedTsLog  = computedTsCheckpoint.log.map(EventConverter.toCasperEvent)
    val computedTsHash = ByteString.copyFrom(computedTsCheckpoint.root.bytes.toArray)
>>>>>>> 9218849b
    val chain: BlockDag =
      createBlock[StateWithChain](Seq.empty,
                                  deploys = processedDeploys.map(ProcessedDeployUtil.fromInternal),
                                  tsHash = computedTsHash)
        .runS(initState)
    val block = chain.idToBlocks(0)

    val (tsHash, _) =
<<<<<<< HEAD
      validateBlockCheckpoint(block,
                              block,
                              chain,
                              BlockStore[Id].asMap(),
                              knownStateHashes,
                              runtimeManager)
=======
      validateBlockCheckpoint[Id](block,
                                  block,
                                  chain,
                                  emptyStateHash,
                                  knownStateHashes,
                                  runtimeManager)
>>>>>>> 9218849b

    tsHash should be(Some(computedTsHash))
  }
}<|MERGE_RESOLUTION|>--- conflicted
+++ resolved
@@ -54,31 +54,12 @@
       genesis: BlockMessage,
       dag: BlockDag,
       knownStateHashes: Set[StateHash],
-<<<<<<< HEAD
       runtimeManager: RuntimeManager): (StateHash, Set[StateHash], Seq[ProcessedDeploy]) = {
     val (Right((stateHash, processedDeploys)), updatedStateHashes) =
-      InterpreterUtil.computeBlockCheckpointFromDeploys(b,
-                                                        genesis,
-                                                        dag,
-                                                        BlockStore[Id].asMap(),
-                                                        knownStateHashes,
-                                                        runtimeManager)
+      InterpreterUtil
+        .computeBlockCheckpointFromDeploys[Id](b, genesis, dag, knownStateHashes, runtimeManager)
 
     (stateHash, updatedStateHashes, processedDeploys.map(ProcessedDeployUtil.fromInternal))
-=======
-      computeState: (StateHash,
-                     Seq[Deploy]) => Either[DeployError, (Checkpoint, Vector[DeployCost])])
-    : (StateHash, Seq[CasperEvent], Set[StateHash], Vector[DeployCost]) = {
-    val (checkpoint, mergeLog, updatedKnownStateHashes, deployCost) =
-      InterpreterUtil.computeBlockCheckpointFromDeploys[Id](b,
-                                                            genesis,
-                                                            dag,
-                                                            defaultStateHash,
-                                                            knownStateHashes,
-                                                            computeState)
-    val blockStateHash = ByteString.copyFrom(checkpoint.root.bytes.toArray)
-    (blockStateHash, mergeLog, updatedKnownStateHashes, deployCost)
->>>>>>> 9218849b
   }
 
   "computeBlockCheckpoint" should "compute the final post-state of a chain properly" in {
@@ -93,33 +74,18 @@
     val b1Deploys = Vector(
       "@1!(1)",
       "for(@a <- @2){ @456!(5 * a) }"
-<<<<<<< HEAD
-    ).flatMap(mkTerm(_).toOption).map(ProtoUtil.termDeploy)
+    ).flatMap(mkTerm(_).toOption).map(ProtoUtil.termDeployNow)
     val b1DeploysCost = b1Deploys.map(d => ProcessedDeploy().withDeploy(d).withCost(PCost(1L, 1)))
 
     val b2Deploys = Vector(
       "for(@a <- @123; @b <- @456){ @1!(a + b) }"
-    ).flatMap(mkTerm(_).toOption).map(ProtoUtil.termDeploy)
+    ).flatMap(mkTerm(_).toOption).map(ProtoUtil.termDeployNow)
     val b2DeploysCost = b2Deploys.map(d => ProcessedDeploy().withDeploy(d).withCost(PCost(1L, 1)))
 
     val b3Deploys = Vector(
       "@7!(7)"
-    ).flatMap(mkTerm(_).toOption).map(ProtoUtil.termDeploy)
+    ).flatMap(mkTerm(_).toOption).map(ProtoUtil.termDeployNow)
     val b3DeploysCost = b3Deploys.map(d => ProcessedDeploy().withDeploy(d).withCost(PCost(1L, 1)))
-=======
-    ).flatMap(mkTerm(_).toOption).map(ProtoUtil.termDeploy(_, System.currentTimeMillis()))
-    val b1DeploysCost = b1Deploys.map(d => DeployCost().withDeploy(d).withCost(PCost(1L, 1)))
-
-    val b2Deploys = Vector(
-      "for(@a <- @123; @b <- @456){ @1!(a + b) }"
-    ).flatMap(mkTerm(_).toOption).map(ProtoUtil.termDeploy(_, System.currentTimeMillis()))
-    val b2DeploysCost = b2Deploys.map(d => DeployCost().withDeploy(d).withCost(PCost(1L, 1)))
-
-    val b3Deploys = Vector(
-      "@7!(7)"
-    ).flatMap(mkTerm(_).toOption).map(ProtoUtil.termDeploy(_, System.currentTimeMillis()))
-    val b3DeploysCost = b3Deploys.map(d => DeployCost().withDeploy(d).withCost(PCost(1L, 1)))
->>>>>>> 9218849b
 
     /*
      * DAG Looks like this:
@@ -207,43 +173,28 @@
       "@1!(1)",
       "@2!(2)",
       "for(@a <- @1){ @123!(5 * a) }"
-    ).flatMap(mkTerm(_).toOption).map(ProtoUtil.termDeploy(_, System.currentTimeMillis()))
+    ).flatMap(mkTerm(_).toOption).map(ProtoUtil.termDeployNow)
     val genesisDeploysWithCost =
       genesisDeploys.map(d => ProcessedDeploy().withDeploy(d).withCost(PCost(0L, 1)))
 
     val b1Deploys = Vector(
       "@5!(5)",
       "for(@a <- @2){ @456!(5 * a) }"
-<<<<<<< HEAD
-    ).flatMap(mkTerm(_).toOption).map(ProtoUtil.termDeploy)
+    ).flatMap(mkTerm(_).toOption).map(ProtoUtil.termDeployNow)
     val b1DeploysWithCost =
       b1Deploys.map(d => ProcessedDeploy().withDeploy(d).withCost(PCost(2L, 2)))
 
     val b2Deploys = Vector(
       "@6!(6)"
-    ).flatMap(mkTerm(_).toOption).map(ProtoUtil.termDeploy)
+    ).flatMap(mkTerm(_).toOption).map(ProtoUtil.termDeployNow)
     val b2DeploysWithCost =
       b2Deploys.map(d => ProcessedDeploy().withDeploy(d).withCost(PCost(1L, 1)))
 
     val b3Deploys = Vector(
       "for(@a <- @123; @b <- @456){ @1!(a + b) }"
-    ).flatMap(mkTerm(_).toOption).map(ProtoUtil.termDeploy)
+    ).flatMap(mkTerm(_).toOption).map(ProtoUtil.termDeployNow)
     val b3DeploysWithCost =
       b3Deploys.map(d => ProcessedDeploy().withDeploy(d).withCost(PCost(5L, 5)))
-=======
-    ).flatMap(mkTerm(_).toOption).map(ProtoUtil.termDeploy(_, System.currentTimeMillis()))
-    val b1DeploysWithCost = b1Deploys.map(d => DeployCost().withDeploy(d).withCost(PCost(2L, 2)))
-
-    val b2Deploys = Vector(
-      "@6!(6)"
-    ).flatMap(mkTerm(_).toOption).map(ProtoUtil.termDeploy(_, System.currentTimeMillis()))
-    val b2DeploysWithCost = b2Deploys.map(d => DeployCost().withDeploy(d).withCost(PCost(1L, 1)))
-
-    val b3Deploys = Vector(
-      "for(@a <- @123; @b <- @456){ @1!(a + b) }"
-    ).flatMap(mkTerm(_).toOption).map(ProtoUtil.termDeploy(_, System.currentTimeMillis()))
-    val b3DeploysWithCost = b3Deploys.map(d => DeployCost().withDeploy(d).withCost(PCost(5L, 5)))
->>>>>>> 9218849b
 
     /*
      * DAG Looks like this:
@@ -300,27 +251,14 @@
     b3PostState.contains("@{6}!(6)") should be(true)
   }
 
-<<<<<<< HEAD
   def computeSingleProcessedDeploy(deploy: Deploy*): Seq[InternalProcessedDeploy] = {
-    val (Right((_, result)), _) = computeDeploysCheckpoint(Seq.empty,
-                                                           deploy,
-                                                           BlockMessage(),
-                                                           initState,
-                                                           BlockStore[Id].asMap(),
-                                                           knownStateHashes,
-                                                           runtimeManager)
+    val (Right((_, result)), _) = computeDeploysCheckpoint[Id](Seq.empty,
+                                                               deploy,
+                                                               BlockMessage(),
+                                                               initState,
+                                                               knownStateHashes,
+                                                               runtimeManager)
     result
-=======
-  def computeSingleDeployCost(deploy: Deploy*): Vector[DeployCost] = {
-    val (_, _, _, cost) = computeDeploysCheckpoint[Id](Seq.empty,
-                                                       deploy,
-                                                       BlockMessage(),
-                                                       initState,
-                                                       emptyStateHash,
-                                                       knownStateHashes,
-                                                       runtimeManager.computeState)
-    cost
->>>>>>> 9218849b
   }
 
   "computeDeploysCheckpoint" should "aggregate cost of deploying rholang programs within the block" in {
@@ -369,49 +307,16 @@
   }
 
   "validateBlockCheckpoint" should "not return a checkpoint for an invalid block" in {
-<<<<<<< HEAD
-    val deploys          = Vector("@1!(1)").flatMap(mkTerm(_).toOption).map(ProtoUtil.termDeploy)
+    val deploys          = Vector("@1!(1)").flatMap(mkTerm(_).toOption).map(ProtoUtil.termDeployNow)
     val processedDeploys = deploys.map(d => ProcessedDeploy().withDeploy(d).withCost(PCost(1L, 1)))
     val invalidHash      = ByteString.EMPTY
-=======
-    val deploys = Vector("@1!(1)")
-      .flatMap(mkTerm(_).toOption)
-      .map(ProtoUtil.termDeploy(_, System.currentTimeMillis()))
-    val deploysCost = deploys.map(d => DeployCost().withDeploy(d).withCost(PCost(1L, 1)))
-
-    val (computedTsCheckpoint, _, _, _) =
-      computeDeploysCheckpoint[Id](Seq.empty,
-                                   deploys,
-                                   BlockMessage(),
-                                   initState,
-                                   emptyStateHash,
-                                   knownStateHashes,
-                                   runtimeManager.computeState)
-    val computedTsLog = computedTsCheckpoint.log.map(EventConverter.toCasperEvent)
-    val invalidHash   = ByteString.EMPTY
->>>>>>> 9218849b
-
     val chain =
       createBlock[StateWithChain](Seq.empty, deploys = processedDeploys, tsHash = invalidHash)
         .runS(initState)
     val block = chain.idToBlocks(0)
 
     val (stateHash, _) =
-<<<<<<< HEAD
-      validateBlockCheckpoint(block,
-                              block,
-                              chain,
-                              BlockStore[Id].asMap(),
-                              knownStateHashes,
-                              runtimeManager)
-=======
-      validateBlockCheckpoint[Id](block,
-                                  block,
-                                  chain,
-                                  emptyStateHash,
-                                  knownStateHashes,
-                                  runtimeManager)
->>>>>>> 9218849b
+      validateBlockCheckpoint[Id](block, block, chain, knownStateHashes, runtimeManager)
 
     stateHash should be(None)
   }
@@ -429,29 +334,13 @@
         .flatMap(mkTerm(_).toOption)
         .map(ProtoUtil.termDeploy(_, System.currentTimeMillis()))
 
-<<<<<<< HEAD
     val (Right((computedTsHash, processedDeploys)), _) =
-      computeDeploysCheckpoint(Seq.empty,
-                               deploys,
-                               BlockMessage(),
-                               initState,
-                               BlockStore[Id].asMap(),
-                               knownStateHashes,
-                               runtimeManager)
-=======
-    val deploysCost = deploys.map(d => DeployCost().withDeploy(d).withCost(PCost(1L, 1)))
-
-    val (computedTsCheckpoint, _, _, _) =
       computeDeploysCheckpoint[Id](Seq.empty,
                                    deploys,
                                    BlockMessage(),
                                    initState,
-                                   emptyStateHash,
                                    knownStateHashes,
-                                   runtimeManager.computeState)
-    val computedTsLog  = computedTsCheckpoint.log.map(EventConverter.toCasperEvent)
-    val computedTsHash = ByteString.copyFrom(computedTsCheckpoint.root.bytes.toArray)
->>>>>>> 9218849b
+                                   runtimeManager)
     val chain: BlockDag =
       createBlock[StateWithChain](Seq.empty,
                                   deploys = processedDeploys.map(ProcessedDeployUtil.fromInternal),
@@ -460,21 +349,7 @@
     val block = chain.idToBlocks(0)
 
     val (tsHash, _) =
-<<<<<<< HEAD
-      validateBlockCheckpoint(block,
-                              block,
-                              chain,
-                              BlockStore[Id].asMap(),
-                              knownStateHashes,
-                              runtimeManager)
-=======
-      validateBlockCheckpoint[Id](block,
-                                  block,
-                                  chain,
-                                  emptyStateHash,
-                                  knownStateHashes,
-                                  runtimeManager)
->>>>>>> 9218849b
+      validateBlockCheckpoint[Id](block, block, chain, knownStateHashes, runtimeManager)
 
     tsHash should be(Some(computedTsHash))
   }
@@ -507,29 +382,13 @@
     ).map(s =>
       ProtoUtil.termDeploy(InterpreterUtil.mkTerm(s).right.get, System.currentTimeMillis()))
 
-<<<<<<< HEAD
     val (Right((computedTsHash, processedDeploys)), _) =
-      computeDeploysCheckpoint(Seq.empty,
-                               deploys,
-                               BlockMessage(),
-                               initState,
-                               BlockStore[Id].asMap(),
-                               knownStateHashes,
-                               runtimeManager)
-=======
-    val deploysCost = deploys.map(d => DeployCost().withDeploy(d).withCost(PCost(1L, 1)))
-
-    val (computedTsCheckpoint, _, _, _) =
       computeDeploysCheckpoint[Id](Seq.empty,
                                    deploys,
                                    BlockMessage(),
                                    initState,
-                                   emptyStateHash,
                                    knownStateHashes,
-                                   runtimeManager.computeState)
-    val computedTsLog  = computedTsCheckpoint.log.map(EventConverter.toCasperEvent)
-    val computedTsHash = ByteString.copyFrom(computedTsCheckpoint.root.bytes.toArray)
->>>>>>> 9218849b
+                                   runtimeManager)
     val chain: BlockDag =
       createBlock[StateWithChain](Seq.empty,
                                   deploys = processedDeploys.map(ProcessedDeployUtil.fromInternal),
@@ -538,21 +397,7 @@
     val block = chain.idToBlocks(0)
 
     val (tsHash, _) =
-<<<<<<< HEAD
-      validateBlockCheckpoint(block,
-                              block,
-                              chain,
-                              BlockStore[Id].asMap(),
-                              knownStateHashes,
-                              runtimeManager)
-=======
-      validateBlockCheckpoint[Id](block,
-                                  block,
-                                  chain,
-                                  emptyStateHash,
-                                  knownStateHashes,
-                                  runtimeManager)
->>>>>>> 9218849b
+      validateBlockCheckpoint[Id](block, block, chain, knownStateHashes, runtimeManager)
 
     tsHash should be(Some(computedTsHash))
   }
@@ -589,29 +434,13 @@
         .map(s =>
           ProtoUtil.termDeploy(InterpreterUtil.mkTerm(s).right.get, System.currentTimeMillis()))
 
-<<<<<<< HEAD
     val (Right((computedTsHash, processedDeploys)), _) =
-      computeDeploysCheckpoint(Seq.empty,
-                               deploys,
-                               BlockMessage(),
-                               initState,
-                               BlockStore[Id].asMap(),
-                               knownStateHashes,
-                               runtimeManager)
-=======
-    val deploysCost = deploys.map(d => DeployCost().withDeploy(d).withCost(PCost(1L, 1)))
-
-    val (computedTsCheckpoint, _, _, _) =
       computeDeploysCheckpoint[Id](Seq.empty,
                                    deploys,
                                    BlockMessage(),
                                    initState,
-                                   emptyStateHash,
                                    knownStateHashes,
-                                   runtimeManager.computeState)
-    val computedTsLog  = computedTsCheckpoint.log.map(EventConverter.toCasperEvent)
-    val computedTsHash = ByteString.copyFrom(computedTsCheckpoint.root.bytes.toArray)
->>>>>>> 9218849b
+                                   runtimeManager)
     val chain: BlockDag =
       createBlock[StateWithChain](Seq.empty,
                                   deploys = processedDeploys.map(ProcessedDeployUtil.fromInternal),
@@ -620,21 +449,7 @@
     val block = chain.idToBlocks(0)
 
     val (tsHash, _) =
-<<<<<<< HEAD
-      validateBlockCheckpoint(block,
-                              block,
-                              chain,
-                              BlockStore[Id].asMap(),
-                              knownStateHashes,
-                              runtimeManager)
-=======
-      validateBlockCheckpoint[Id](block,
-                                  block,
-                                  chain,
-                                  emptyStateHash,
-                                  knownStateHashes,
-                                  runtimeManager)
->>>>>>> 9218849b
+      validateBlockCheckpoint[Id](block, block, chain, knownStateHashes, runtimeManager)
 
     tsHash should be(Some(computedTsHash))
   }
@@ -668,29 +483,13 @@
       ).map(s =>
         ProtoUtil.termDeploy(InterpreterUtil.mkTerm(s).right.get, System.currentTimeMillis()))
 
-<<<<<<< HEAD
     val (Right((computedTsHash, processedDeploys)), _) =
-      computeDeploysCheckpoint(Seq.empty,
-                               deploys,
-                               BlockMessage(),
-                               initState,
-                               BlockStore[Id].asMap(),
-                               knownStateHashes,
-                               runtimeManager)
-=======
-    val deploysCost = deploys.map(d => DeployCost().withDeploy(d).withCost(PCost(1L, 1)))
-
-    val (computedTsCheckpoint, _, _, _) =
       computeDeploysCheckpoint[Id](Seq.empty,
                                    deploys,
                                    BlockMessage(),
                                    initState,
-                                   emptyStateHash,
                                    knownStateHashes,
-                                   runtimeManager.computeState)
-    val computedTsLog  = computedTsCheckpoint.log.map(EventConverter.toCasperEvent)
-    val computedTsHash = ByteString.copyFrom(computedTsCheckpoint.root.bytes.toArray)
->>>>>>> 9218849b
+                                   runtimeManager)
     val chain: BlockDag =
       createBlock[StateWithChain](Seq.empty,
                                   deploys = processedDeploys.map(ProcessedDeployUtil.fromInternal),
@@ -699,21 +498,7 @@
     val block = chain.idToBlocks(0)
 
     val (tsHash, _) =
-<<<<<<< HEAD
-      validateBlockCheckpoint(block,
-                              block,
-                              chain,
-                              BlockStore[Id].asMap(),
-                              knownStateHashes,
-                              runtimeManager)
-=======
-      validateBlockCheckpoint[Id](block,
-                                  block,
-                                  chain,
-                                  emptyStateHash,
-                                  knownStateHashes,
-                                  runtimeManager)
->>>>>>> 9218849b
+      validateBlockCheckpoint[Id](block, block, chain, knownStateHashes, runtimeManager)
 
     tsHash should be(Some(computedTsHash))
   }
