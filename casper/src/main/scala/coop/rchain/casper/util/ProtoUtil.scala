--- conflicted
+++ resolved
@@ -309,18 +309,10 @@
       .withDeploy(basicDeploy(id))
       .withCost(PCost(1L, 1))
 
-<<<<<<< HEAD
+  def sourceDeploy(source: String, timestamp: Long): DeployData =
+    DeployData(user = ByteString.EMPTY, timestamp = timestamp, term = source)
+
   def termDeploy(term: Par, timestamp: Long): Deploy =
-=======
-  def sourceDeploy(source: String): DeployData = {
-    //TODO this should be removed once we assign the deploy with exact user
-    Thread.sleep(1)
-    val timestamp = System.currentTimeMillis()
-    DeployData(user = ByteString.EMPTY, timestamp = timestamp, term = source)
-  }
-
-  def termDeploy(term: Par): Deploy = {
->>>>>>> 3edb0eac
     //TODO this should be removed once we assign the deploy with exact user
     Deploy(
       term = Some(term),
