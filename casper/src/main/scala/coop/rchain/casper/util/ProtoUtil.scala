--- conflicted
+++ resolved
@@ -161,20 +161,9 @@
 
   def hashString(b: BlockMessage): String = Base16.encode(b.blockHash.toByteArray)
 
-<<<<<<< HEAD
-  def basicDeploy(id: Int): Deploy = {
-    val term = InterpreterUtil.mkTerm(s"@${id}!($id)").right.get
-
-    termDeploy(term)
-  }
-
-  def termDeploy(term: Par): Deploy = {
-    val nonce = scala.util.Random.nextInt(10000)
-=======
   def basicDeployString(id: Int): DeployString = {
     val nonce = scala.util.Random.nextInt(10000)
     val term  = s"@${id}!($id)"
->>>>>>> 0b7d3721
 
     DeployString()
       .withUser(ByteString.EMPTY)
