package coop.rchain.roscala.ob.mbox

import coop.rchain.roscala.Vm.State
import coop.rchain.roscala.ob.{Ctxt, Nil, Niv, Ob}

class EmptyMbox extends Ob {
<<<<<<< HEAD
  override def receiveMsg(client: MboxOb, task: Ctxt, state: State): Ob = {
=======
  override def receiveMsg(client: MboxOb, task: Ctxt, state: State, globalEnv: GlobalEnv): Ob = {
    MboxOb.logger.debug(s"$this receives message")

>>>>>>> 8925d217
    client.mbox = MboxOb.LockedMbox
    client.schedule(task, state)
    Niv
  }

  override def nextMsg(client: MboxOb,
                       newEnabledSet: Ob,
                       state: State,
                       globalEnv: GlobalEnv): Ob = {
    MboxOb.logger.debug(s"Next message received on $this")

    if (newEnabledSet != Nil) {
      val newMbox = QueueMbox(newEnabledSet)
      newMbox.unlock()
      client.mbox = newMbox
    }

    Niv
  }
}<|MERGE_RESOLUTION|>--- conflicted
+++ resolved
@@ -4,13 +4,9 @@
 import coop.rchain.roscala.ob.{Ctxt, Nil, Niv, Ob}
 
 class EmptyMbox extends Ob {
-<<<<<<< HEAD
   override def receiveMsg(client: MboxOb, task: Ctxt, state: State): Ob = {
-=======
-  override def receiveMsg(client: MboxOb, task: Ctxt, state: State, globalEnv: GlobalEnv): Ob = {
     MboxOb.logger.debug(s"$this receives message")
 
->>>>>>> 8925d217
     client.mbox = MboxOb.LockedMbox
     client.schedule(task, state)
     Niv
