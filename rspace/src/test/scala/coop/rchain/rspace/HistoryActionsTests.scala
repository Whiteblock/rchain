--- conflicted
+++ resolved
@@ -321,11 +321,7 @@
             val num  = "%02d".format(chunkNo)
             val size = "%02d".format(produces.size)
             logger.debug(s"$num: checkpointing $size produces")
-<<<<<<< HEAD
-            (State(space.getCheckpoint().root, space.store.toMap, space.store.joinMap), chunkNo)
-=======
-            (State(space.createCheckpoint().root, space.store.toMap), chunkNo)
->>>>>>> 0f6c0e26
+            (State(space.createCheckpoint().root, space.store.toMap, space.store.joinMap), chunkNo)
         }
 
         validateIndexedStates(space, states)
@@ -349,11 +345,7 @@
             val num  = "%02d".format(chunkNo)
             val size = "%02d".format(consumes.size)
             logger.debug(s"$num: checkpointing $size consumes")
-<<<<<<< HEAD
-            (State(space.getCheckpoint().root, space.store.toMap, space.store.joinMap), chunkNo)
-=======
-            (State(space.createCheckpoint().root, space.store.toMap), chunkNo)
->>>>>>> 0f6c0e26
+            (State(space.createCheckpoint().root, space.store.toMap, space.store.joinMap), chunkNo)
         }
 
         validateIndexedStates(space, states)
@@ -382,11 +374,7 @@
             val consumesSize = "%02d".format(consumes.size)
             val producesSize = "%02d".format(produces.size)
             logger.debug(s"$num: checkpointing $consumesSize consumes and $producesSize produces")
-<<<<<<< HEAD
-            (State(space.getCheckpoint().root, space.store.toMap, space.store.joinMap), chunkNo)
-=======
-            (State(space.createCheckpoint().root, space.store.toMap), chunkNo)
->>>>>>> 0f6c0e26
+            (State(space.createCheckpoint().root, space.store.toMap, space.store.joinMap), chunkNo)
         }
 
         validateIndexedStates(space, states)
