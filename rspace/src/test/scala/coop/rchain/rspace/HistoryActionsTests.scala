--- conflicted
+++ resolved
@@ -55,15 +55,9 @@
     !tests.contains(false)
   }
 
-<<<<<<< HEAD
-  "getCheckpoint on an empty store" should "return the expected hash" in withTestStore { store =>
-    getCheckpoint(store) shouldBe Blake2b256Hash.fromHex(
-      "ff3c5e70a028b7956791a6b3d8db9cd11f469e0088db22dd3afbc86997fe86a3")
-=======
   "getCheckpoint on an empty store" should "return the expected hash" in withTestSpace { space =>
     space.getCheckpoint() shouldBe Blake2b256Hash.fromHex(
-      "c575260cf13e36f179a50b0882bd64fc0466ecd25bdd7bc88766c2cc2e4c0dfe")
->>>>>>> 2ff5838f
+      "ff3c5e70a028b7956791a6b3d8db9cd11f469e0088db22dd3afbc86997fe86a3")
   }
 
   "consume then getCheckpoint" should "return the expected hash and the TrieStore should contain the expected value" in
@@ -198,13 +192,8 @@
 
       history.lookup(space.store.trieStore, channelsHash) shouldBe None
 
-<<<<<<< HEAD
-      getCheckpoint(store) shouldBe Blake2b256Hash.fromHex(
+      space.getCheckpoint() shouldBe Blake2b256Hash.fromHex(
         "ff3c5e70a028b7956791a6b3d8db9cd11f469e0088db22dd3afbc86997fe86a3")
-=======
-      space.getCheckpoint() shouldBe Blake2b256Hash.fromHex(
-        "c575260cf13e36f179a50b0882bd64fc0466ecd25bdd7bc88766c2cc2e4c0dfe")
->>>>>>> 2ff5838f
 
       history.lookup(space.store.trieStore, channelsHash) shouldBe None
     }
